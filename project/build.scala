import sbt._

object Http4sDependencies {
  lazy val base64              = "net.iharder"               % "base64"                  % "2.3.8"
<<<<<<< HEAD
  lazy val blaze               = "org.http4s"               %% "blaze-http"              % "0.2.0-SNAPSHOT"
  lazy val typesafeConfig      = "com.typesafe"              % "config"                  % "1.0.0"
=======
  lazy val blaze               = "org.http4s"               %% "blaze"                   % "0.2.0-SNAPSHOT"
  lazy val config              = "com.typesafe"              % "config"                  % "1.0.0"
>>>>>>> a50fd902
  lazy val javaxServletApi     = "javax.servlet"             % "javax.servlet-api"       % "3.0.1"
  lazy val jettyServer         = "org.eclipse.jetty"         % "jetty-server"            % "9.1.0.v20131115"
  lazy val jettyServlet        = "org.eclipse.jetty"         % "jetty-servlet"           % jettyServer.revision
  lazy val jettyWebSocket      = "org.eclipse.jetty"         % "jetty-websocket"         % jettyServer.revision
  lazy val jodaConvert         = "org.joda"                  % "joda-convert"            % "1.5"
  lazy val jodaTime            = "joda-time"                 % "joda-time"               % "2.3"
  lazy val jspApi              = "javax.servlet.jsp"         % "javax.servlet.jsp-api"   % "2.3.1" // YourKit hack
  lazy val junit               = "junit"                     % "junit"                   % "4.11"
  lazy val logbackClassic      = "ch.qos.logback"            % "logback-classic"         % "1.0.9"
  lazy val parboiled           = "org.parboiled"            %% "parboiled"               % "2.0.0-RC1"
  lazy val rl                  = "org.scalatra.rl"          %% "rl"                      % "0.4.10"
  lazy val scalaloggingSlf4j_2_10 = "com.typesafe"          %% "scalalogging-slf4j"      % "1.1.0"
  lazy val scalaloggingSlf4j_2_11 = "com.typesafe.scala-logging" %% "scala-logging-slf4j" % "2.1.0"
  def scalaReflect(sv: String) = "org.scala-lang"            % "scala-reflect"           % sv
  lazy val scalameter          = "com.github.axel22"        %% "scalameter"              % "0.5-M2"
  lazy val scalatest           = "org.scalatest"            %% "scalatest"               % "2.1.3"
  lazy val scalazStream        = "org.scalaz.stream"        %% "scalaz-stream"           % "0.4.1"
  lazy val specs2              = "org.specs2"               %% "specs2"                  % "2.3.11"
}<|MERGE_RESOLUTION|>--- conflicted
+++ resolved
@@ -2,13 +2,8 @@
 
 object Http4sDependencies {
   lazy val base64              = "net.iharder"               % "base64"                  % "2.3.8"
-<<<<<<< HEAD
   lazy val blaze               = "org.http4s"               %% "blaze-http"              % "0.2.0-SNAPSHOT"
-  lazy val typesafeConfig      = "com.typesafe"              % "config"                  % "1.0.0"
-=======
-  lazy val blaze               = "org.http4s"               %% "blaze"                   % "0.2.0-SNAPSHOT"
   lazy val config              = "com.typesafe"              % "config"                  % "1.0.0"
->>>>>>> a50fd902
   lazy val javaxServletApi     = "javax.servlet"             % "javax.servlet-api"       % "3.0.1"
   lazy val jettyServer         = "org.eclipse.jetty"         % "jetty-server"            % "9.1.0.v20131115"
   lazy val jettyServlet        = "org.eclipse.jetty"         % "jetty-servlet"           % jettyServer.revision
