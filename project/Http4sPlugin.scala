--- conflicted
+++ resolved
@@ -59,13 +59,7 @@
   ) ++ signingSettings
 
   override lazy val projectSettings: Seq[Setting[_]] = Seq(
-<<<<<<< HEAD
-    scalaVersion := (sys.env.get("TRAVIS_SCALA_VERSION") orElse sys.env.get("SCALA_VERSION") getOrElse "2.12.3"),
-=======
-    scalazVersionRewriter := scalazVersionRewriters.scalazStream_0_8,
-
     scalaVersion := (sys.env.get("TRAVIS_SCALA_VERSION") orElse sys.env.get("SCALA_VERSION") getOrElse "2.12.4"),
->>>>>>> 03e70c6e
 
     scalacOptions in Compile ++= Seq(
       "-Yno-adapted-args", // Curiously missing from RigPlugin
