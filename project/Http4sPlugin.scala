--- conflicted
+++ resolved
@@ -104,14 +104,10 @@
   lazy val circeLiteral                     = "io.circe"               %% "circe-literal"             % circeJawn.revision
   lazy val circeParser                      = "io.circe"               %% "circe-parser"              % circeJawn.revision
   lazy val cryptobits                       = "org.reactormonk"        %% "cryptobits"                % "1.1"
-<<<<<<< HEAD
-  lazy val discipline                       = "org.typelevel"          %% "discipline"                % "0.7.3"
+  lazy val discipline                       = "org.typelevel"          %% "discipline"                % "0.8"
   lazy val fs2Cats                          = "co.fs2"                 %% "fs2-cats"                  % "0.3.0"
   lazy val fs2Io                            = "co.fs2"                 %% "fs2-io"                    % "0.9.7"
   lazy val fs2ReactiveStreams               = "com.github.zainab-ali"  %% "fs2-reactive-streams"      % "0.1.0"
-=======
-  lazy val discipline                       = "org.typelevel"          %% "discipline"                % "0.8"
->>>>>>> e5e40bcc
   lazy val gatlingTest                      = "io.gatling"             %  "gatling-test-framework"    % "2.2.5"
   lazy val gatlingHighCharts                = "io.gatling.highcharts"  %  "gatling-charts-highcharts" % gatlingTest.revision
   lazy val http4sWebsocket                  = "org.http4s"             %% "http4s-websocket"          % "0.2.0"
@@ -134,21 +130,11 @@
   def scalaCompiler(so: String, sv: String) = so                       %  "scala-compiler"            % sv
   def scalaReflect(so: String, sv: String)  = so                       %  "scala-reflect"             % sv
   lazy val scalaXml                         = "org.scala-lang.modules" %% "scala-xml"                 % "1.0.6"
-<<<<<<< HEAD
   lazy val scodecBits                       = "org.scodec"             %% "scodec-bits"               % "1.1.5"
-  lazy val specs2Core                       = "org.specs2"             %% "specs2-core"               % "3.8.6"
+  lazy val specs2Core                       = "org.specs2"             %% "specs2-core"               % "3.9.4"
   lazy val specs2MatcherExtra               = "org.specs2"             %% "specs2-matcher-extra"      % specs2Core.revision
   lazy val specs2Scalacheck                 = "org.specs2"             %% "specs2-scalacheck"         % specs2Core.revision
-  lazy val tomcatCatalina                   = "org.apache.tomcat"      %  "tomcat-catalina"           % "8.5.19"
-=======
-  def scalazCore(szv: String)               = "org.scalaz"             %% "scalaz-core"               % szv
-  def scalazScalacheckBinding(szv: String)  = "org.scalaz"             %% "scalaz-scalacheck-binding" % szv
-  def specs2Core(szv: String)               = "org.specs2"             %% "specs2-core"               % "3.8.6" forScalaz szv
-  def specs2MatcherExtra(szv: String)       = "org.specs2"             %% "specs2-matcher-extra"      % specs2Core(szv).revision
-  def specs2Scalacheck(szv: String)         = "org.specs2"             %% "specs2-scalacheck"         % specs2Core(szv).revision
-  def scalazStream(szv: String)             = "org.scalaz.stream"      %% "scalaz-stream"             % "0.8.6" forScalaz szv
   lazy val tomcatCatalina                   = "org.apache.tomcat"      %  "tomcat-catalina"           % "8.5.20"
->>>>>>> e5e40bcc
   lazy val tomcatCoyote                     = "org.apache.tomcat"      %  "tomcat-coyote"             % tomcatCatalina.revision
-  lazy val twirlApi                         = "com.typesafe.play"      %% "twirl-api"                 % "1.3.3"
+  lazy val twirlApi                         = "com.typesafe.play"      %% "twirl-api"                 % "1.3.4"
 }