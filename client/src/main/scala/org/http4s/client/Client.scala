--- conflicted
+++ resolved
@@ -1,6 +1,6 @@
 package org.http4s.client
 
-import org.http4s.{Request, Response, EntityDecoder, Uri}
+import org.http4s._
 
 import scalaz.concurrent.Task
 
@@ -36,27 +36,6 @@
     */
   final def prepare(req: Task[Request]): Task[Response] =
     req.flatMap(prepare)
-<<<<<<< HEAD
-=======
-
-  /** Shutdown this client, closing any open connections and freeing resources */
-  def shutdown(): Task[Unit]
-
-  /** Generate a Task which, when executed, will perform the request and decode the result */
-  final def decode[A](req: Task[Request])(onResponse: Response => EntityDecoder[A]): Task[Result[A]] =
-    req.flatMap(req => decode(req)(onResponse))
-
-  /** Generate a Task which, when executed, will perform the request and decode the result */
-  final def decode[A](req: Request)(onResponse: Response => EntityDecoder[A]): Task[Result[A]] =
-    prepare(req).flatMap { resp =>
-      onResponse(resp)
-        .decode(resp)
-        .fold(
-          e => throw new ParseException(e),
-          Result(resp.status, resp.headers, _)
-        )
-    }
->>>>>>> 1e1f25bd
 }
 
 object Client {
@@ -67,5 +46,5 @@
     } yield res
 
   def withDecoder[A](resp: Task[Response])(onResponse: Response => EntityDecoder[A]): Task[A] =
-    toResult(resp)(resp => onResponse(resp).apply(resp))
+    toResult(resp)(resp => onResponse(resp).decode(resp).valueOr(e => throw new ParseException(e)))
 }