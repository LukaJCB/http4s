package org.http4s
package client
package middleware

import scala.concurrent.duration._
import scala.math.{pow, min, random}
import org.http4s.Status._
import org.log4s.getLogger
import fs2.Task

import scala.Either
import scala.Right
import scala.Left

object Retry {

  private[this] val logger = getLogger

  private[this] val RetriableStatuses = Set(
    RequestTimeout,
    // TODO Leaving PayloadTooLarge out until we model Retry-After
    InternalServerError,
    ServiceUnavailable,
    BadGateway,
    GatewayTimeout
  )

  def apply(backoff: Int => Option[FiniteDuration])(client: Client): Client = {
    def prepareLoop(req: Request, attempts: Int): Task[DisposableResponse] = {
      client.open(req).attempt flatMap {
        // TODO fs2 port - Reimplement request isIdempotent in some form
        case Right(dr @ DisposableResponse(Response(status, _, _, _, _), _)) if RetriableStatuses(status) =>
          backoff(attempts) match {
            case Some(duration) =>
              logger.info(s"Request ${req} has failed on attempt #${attempts} with reason ${status}. Retrying after ${duration}.")
              dr.dispose.flatMap(_ => nextAttempt(req, attempts, duration))
            case None =>
              logger.info(s"Request ${req} has failed on attempt #${attempts} with reason ${status}. Giving up.")
              Task.now(dr)
          }
        case Right(dr) =>
          Task.now(dr)
        case Left(e) =>
          backoff(attempts) match {
            case Some(duration) =>
              logger.error(e)(s"Request ${req} threw an exception on attempt #${attempts} attempts. Retrying after ${duration}.")
              nextAttempt(req, attempts, duration)
            case None =>
              // info instead of error(e), because e is not discarded
              logger.info(s"Request ${req} threw an exception on attempt #${attempts} attempts. Giving up.")
              Task.fail(e)
          }
      }
    }

    def nextAttempt(req: Request, attempts: Int, duration: FiniteDuration): Task[DisposableResponse] = {
        prepareLoop(req.withBody(EmptyBody), attempts + 1)
    }
      // TODO honor Retry-After header
<<<<<<< HEAD
      // Task.async { (prepareLoop(req.copy(body = EmptyBody), attempts + 1)) }
=======
      Task.async { (prepareLoop(req.withEmptyBody, attempts + 1).get after duration).unsafePerformAsync }
>>>>>>> a8994b79

    client.copy(open = Service.lift(prepareLoop(_, 1)))
  }
}


object RetryPolicy {

  def exponentialBackoff(maxWait: Duration, maxRetry: Int): Int => Option[FiniteDuration] = {
    val maxInMillis = maxWait.toMillis
    k => if (k > maxRetry) None else Some(expBackoff(k, maxInMillis))
  }

  private def expBackoff(k: Int, maxInMillis: Long): FiniteDuration = {
    val millis = (pow(2.0, k.toDouble) - 1.0) * 1000.0
    val interval = min(millis, maxInMillis.toDouble)
    FiniteDuration((random * interval).toLong, MILLISECONDS)
  }
}<|MERGE_RESOLUTION|>--- conflicted
+++ resolved
@@ -2,11 +2,12 @@
 package client
 package middleware
 
+import scala.concurrent.ExecutionContext
 import scala.concurrent.duration._
 import scala.math.{pow, min, random}
 import org.http4s.Status._
 import org.log4s.getLogger
-import fs2.Task
+import fs2.{Scheduler, Strategy, Task}
 
 import scala.Either
 import scala.Right
@@ -25,7 +26,9 @@
     GatewayTimeout
   )
 
-  def apply(backoff: Int => Option[FiniteDuration])(client: Client): Client = {
+  def apply(backoff: Int => Option[FiniteDuration])(client: Client)(implicit ec: ExecutionContext, scheduler: Scheduler): Client = {
+    implicit val s: Strategy = Strategy.fromExecutionContext(ec)
+
     def prepareLoop(req: Request, attempts: Int): Task[DisposableResponse] = {
       client.open(req).attempt flatMap {
         // TODO fs2 port - Reimplement request isIdempotent in some form
@@ -54,14 +57,9 @@
     }
 
     def nextAttempt(req: Request, attempts: Int, duration: FiniteDuration): Task[DisposableResponse] = {
-        prepareLoop(req.withBody(EmptyBody), attempts + 1)
+      // TODO honor Retry-After header
+      prepareLoop(req.withEmptyBody, attempts + 1).schedule(duration)
     }
-      // TODO honor Retry-After header
-<<<<<<< HEAD
-      // Task.async { (prepareLoop(req.copy(body = EmptyBody), attempts + 1)) }
-=======
-      Task.async { (prepareLoop(req.withEmptyBody, attempts + 1).get after duration).unsafePerformAsync }
->>>>>>> a8994b79
 
     client.copy(open = Service.lift(prepareLoop(_, 1)))
   }
