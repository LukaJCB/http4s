package org.http4s
package client
package middleware

import java.time.Instant
<<<<<<< HEAD

import cats._
import cats.effect.Async
=======
import java.time.temporal.ChronoUnit

import cats._
>>>>>>> 6fc910ae
import cats.implicits._
import fs2._
import org.http4s.Status._
import org.http4s.headers.`Retry-After`
import org.log4s.getLogger

import scala.concurrent.ExecutionContext
import scala.concurrent.duration._
import scala.math.{min, pow, random}
<<<<<<< HEAD
import java.time.temporal.ChronoUnit
=======
>>>>>>> 6fc910ae

object Retry {

  private[this] val logger = getLogger

<<<<<<< HEAD
  private[this] val RetriableStatuses = Set(
    RequestTimeout,
    // TODO Leaving PayloadTooLarge out until we model Retry-After
    InternalServerError,
    ServiceUnavailable,
    BadGateway,
    GatewayTimeout
  )

  def apply[F[_]](backoff: Int => Option[FiniteDuration])
                 (client: Client[F])
                 (implicit F: Async[F], scheduler: Scheduler, executionContext: ExecutionContext): Client[F] = {
    def prepareLoop(req: Request[F], attempts: Int): F[DisposableResponse[F]] =
      client.open(req).attempt.flatMap {
        // TODO fs2 port - Reimplement request isIdempotent in some form
        case Right(dr @ DisposableResponse(Response(status, _, headers, _, _), _)) if RetriableStatuses(status) =>
          backoff(attempts) match {
            case Some(duration) =>
              logger.info(s"Request $req has failed on attempt #$attempts with reason $status. Retrying after $duration.")
              dr.dispose.flatMap(_ => nextAttempt(req, attempts, duration, headers.get(`Retry-After`)))
            case None =>
              logger.info(s"Request $req has failed on attempt #$attempts with reason $status. Giving up.")
              F.pure(dr)
          }
        case Right(dr) =>
          F.pure(dr)
=======
  def apply(policy: RetryPolicy)(client: Client)(implicit ec: ExecutionContext, scheduler: Scheduler): Client = {
    implicit val s: Strategy = Strategy.fromExecutionContext(ec)

    def prepareLoop(req: Request, attempts: Int): Task[DisposableResponse] = {
      client.open(req).attempt flatMap {
        // TODO fs2 port - Reimplement request isIdempotent in some form
        case right @ Right(dr @ DisposableResponse(response, _)) =>
          policy(req, Right(dr.response), attempts) match {
            case Some(duration) =>
              logger.info(s"Request ${req} has failed on attempt #${attempts} with reason ${response.status}. Retrying after ${duration}.")
              dr.dispose.flatMap(_ => nextAttempt(req, attempts, duration, response.headers.get(`Retry-After`)))
            case None =>
              Task.now(dr)
          }
>>>>>>> 6fc910ae
        case Left(e) =>
          policy(req, Left(e), attempts) match {
            case Some(duration) =>
<<<<<<< HEAD
              logger.error(e)(s"Request $req threw an exception on attempt #$attempts attempts. Retrying after $duration.")
              nextAttempt(req, attempts, duration)
            case None =>
              // info instead of error(e), because e is not discarded
              logger.info(s"Request $req threw an exception on attempt #$attempts attempts. Giving up.")
              F.raiseError[DisposableResponse[F]](e)
=======
              logger.error(e)(s"Request ${req} threw an exception on attempt #${attempts} attempts. Retrying after ${duration}.")
              nextAttempt(req, attempts, duration, None)
            case None =>
              Task.fail(e)
>>>>>>> 6fc910ae
          }
      }

<<<<<<< HEAD
    def nextAttempt(req: Request[F], attempts: Int, duration: FiniteDuration, retryHeader: Option[`Retry-After`] = None)
                   (implicit F: Async[F], executionContext: ExecutionContext): F[DisposableResponse[F]] = {
=======
    def nextAttempt(req: Request, attempts: Int, duration: FiniteDuration, retryHeader: Option[`Retry-After`]): Task[DisposableResponse] = {
>>>>>>> 6fc910ae
      val headerDuration = retryHeader.map { h =>
        h.retry match {
          case Left(d) => Instant.now().until(d.toInstant, ChronoUnit.SECONDS)
          case Right(secs) => secs
        }
      }.getOrElse(0L)
      val sleepDuration = Math.max(headerDuration, duration.length).seconds
<<<<<<< HEAD
      scheduler.sleep_[F](sleepDuration).run >> prepareLoop(req.withEmptyBody, attempts + 1)
=======
      prepareLoop(req.withEmptyBody, attempts + 1).schedule(sleepDuration)
>>>>>>> 6fc910ae
    }

    client.copy(open = Service.lift(prepareLoop(_, 1)))
  }
}

object RetryPolicy {
  /** Decomposes a retry policy into components that are typically configured
    * individually.
    * 
    * @param backoff a function of attempts to an optional
    * FiniteDuration.  Return None to stop retrying, or some
    * duration after which the request will be retried.  See
    * `exponentialBackoff` for a useful implementation.
    * 
    * @param retriable determines whether the request is retriable
    * from the request and either the throwable or response that was
    * returned.  Defaults to `defaultRetriable`.
    */
  def apply(
    backoff: Int => Option[FiniteDuration],
    retriable: (Request, Either[Throwable, Response]) => Boolean = defaultRetriable
  ): RetryPolicy = { (req, result, retries) =>
    if (retriable(req, result)) backoff(retries)
    else None
  }

  /** Statuses that are retriable, per HTTP spec */
  val RetriableStatuses = Set(
    RequestTimeout,
    // TODO Leaving PayloadTooLarge out until we model Retry-After
    InternalServerError,
    ServiceUnavailable,
    BadGateway,
    GatewayTimeout
  )

  /** Default logic for whether a request is retriable.  Returns true if
    * the request method does not permit a body and the result is
    * either a throwable or has one of the `RetriableStatuses`.
    * 
    * Caution: more restrictive than 0.16.  That would inspect the
    * body for effects, and resumbmit only if the body was pure (i.e.,
    * only emits and halts).  The fs2 algebra does not let us inspect
    * the stream for effects, so we can't safely resubmit.  For the
    * old behavior, use [[unsafeRetriable]].  To ignore the response
    * codes, see [[recklesslyRetriable]].
    */
  def defaultRetriable(req: Request, result: Either[Throwable, Response]): Boolean = {
    if (req.method.isInstanceOf[Method.NoBody]) isErrorOrRetriableStatus(result)
    else false
  }

  /** Returns true if the request method is idempotent and the result is
    * either a throwable or has one of the `RetriableStatuses`.  This is
    * the `defaultRetriable` behavior from 0.16.
    * 
    * Caution: if the request body is effectful, the effects will be
    * run twice.  The most common symptom of this will be resubmitting
    * an empty request body.
    */
  def unsafeRetriable(req: Request, result: Either[Throwable, Response]): Boolean = {
    if (req.method.isIdempotent) isErrorOrRetriableStatus(result)
    else false
  }

  /** Like [[unsafeRetriable]], but returns true even if the request method
    * is not idempotent.  This is useful if failed requests are assumed to
    * have not reached their destination, which is a dangerous assumption.
    * Use at your own risk.
    * 
    * Caution: if the request body is effectful, the effects will be
    * run twice.  The most common symptom of this will be resubmitting
    * an empty request body.
    */
  def recklesslyRetriable(req: Request, result: Either[Throwable, Response]): Boolean =
    isErrorOrRetriableStatus(result)

  private def isErrorOrRetriableStatus(result: Either[Throwable, Response]): Boolean = 
    result match {
      case Left(_) => true
      case Right(resp) => RetriableStatuses(resp.status)
    }

  def exponentialBackoff(maxWait: Duration, maxRetry: Int): Int => Option[FiniteDuration] = {
    val maxInMillis = maxWait.toMillis
    k => if (k > maxRetry) None else Some(expBackoff(k, maxInMillis))
  }

  private def expBackoff(k: Int, maxInMillis: Long): FiniteDuration = {
    val millis = (pow(2.0, k.toDouble) - 1.0) * 1000.0
    val interval = min(millis, maxInMillis.toDouble)
    FiniteDuration((random * interval).toLong, MILLISECONDS)
  }
}<|MERGE_RESOLUTION|>--- conflicted
+++ resolved
@@ -3,15 +3,9 @@
 package middleware
 
 import java.time.Instant
-<<<<<<< HEAD
 
 import cats._
 import cats.effect.Async
-=======
-import java.time.temporal.ChronoUnit
-
-import cats._
->>>>>>> 6fc910ae
 import cats.implicits._
 import fs2._
 import org.http4s.Status._
@@ -21,48 +15,18 @@
 import scala.concurrent.ExecutionContext
 import scala.concurrent.duration._
 import scala.math.{min, pow, random}
-<<<<<<< HEAD
+
 import java.time.temporal.ChronoUnit
-=======
->>>>>>> 6fc910ae
 
 object Retry {
 
   private[this] val logger = getLogger
 
-<<<<<<< HEAD
-  private[this] val RetriableStatuses = Set(
-    RequestTimeout,
-    // TODO Leaving PayloadTooLarge out until we model Retry-After
-    InternalServerError,
-    ServiceUnavailable,
-    BadGateway,
-    GatewayTimeout
-  )
-
-  def apply[F[_]](backoff: Int => Option[FiniteDuration])
+  def apply[F[_]](policy: RetryPolicy[F])
                  (client: Client[F])
                  (implicit F: Async[F], scheduler: Scheduler, executionContext: ExecutionContext): Client[F] = {
     def prepareLoop(req: Request[F], attempts: Int): F[DisposableResponse[F]] =
       client.open(req).attempt.flatMap {
-        // TODO fs2 port - Reimplement request isIdempotent in some form
-        case Right(dr @ DisposableResponse(Response(status, _, headers, _, _), _)) if RetriableStatuses(status) =>
-          backoff(attempts) match {
-            case Some(duration) =>
-              logger.info(s"Request $req has failed on attempt #$attempts with reason $status. Retrying after $duration.")
-              dr.dispose.flatMap(_ => nextAttempt(req, attempts, duration, headers.get(`Retry-After`)))
-            case None =>
-              logger.info(s"Request $req has failed on attempt #$attempts with reason $status. Giving up.")
-              F.pure(dr)
-          }
-        case Right(dr) =>
-          F.pure(dr)
-=======
-  def apply(policy: RetryPolicy)(client: Client)(implicit ec: ExecutionContext, scheduler: Scheduler): Client = {
-    implicit val s: Strategy = Strategy.fromExecutionContext(ec)
-
-    def prepareLoop(req: Request, attempts: Int): Task[DisposableResponse] = {
-      client.open(req).attempt flatMap {
         // TODO fs2 port - Reimplement request isIdempotent in some form
         case right @ Right(dr @ DisposableResponse(response, _)) =>
           policy(req, Right(dr.response), attempts) match {
@@ -70,34 +34,21 @@
               logger.info(s"Request ${req} has failed on attempt #${attempts} with reason ${response.status}. Retrying after ${duration}.")
               dr.dispose.flatMap(_ => nextAttempt(req, attempts, duration, response.headers.get(`Retry-After`)))
             case None =>
-              Task.now(dr)
+              F.pure(dr)
           }
->>>>>>> 6fc910ae
         case Left(e) =>
           policy(req, Left(e), attempts) match {
             case Some(duration) =>
-<<<<<<< HEAD
-              logger.error(e)(s"Request $req threw an exception on attempt #$attempts attempts. Retrying after $duration.")
-              nextAttempt(req, attempts, duration)
-            case None =>
               // info instead of error(e), because e is not discarded
               logger.info(s"Request $req threw an exception on attempt #$attempts attempts. Giving up.")
-              F.raiseError[DisposableResponse[F]](e)
-=======
-              logger.error(e)(s"Request ${req} threw an exception on attempt #${attempts} attempts. Retrying after ${duration}.")
               nextAttempt(req, attempts, duration, None)
             case None =>
-              Task.fail(e)
->>>>>>> 6fc910ae
+              F.raiseError[DisposableResponse[F]](e)
           }
       }
 
-<<<<<<< HEAD
     def nextAttempt(req: Request[F], attempts: Int, duration: FiniteDuration, retryHeader: Option[`Retry-After`] = None)
                    (implicit F: Async[F], executionContext: ExecutionContext): F[DisposableResponse[F]] = {
-=======
-    def nextAttempt(req: Request, attempts: Int, duration: FiniteDuration, retryHeader: Option[`Retry-After`]): Task[DisposableResponse] = {
->>>>>>> 6fc910ae
       val headerDuration = retryHeader.map { h =>
         h.retry match {
           case Left(d) => Instant.now().until(d.toInstant, ChronoUnit.SECONDS)
@@ -105,11 +56,7 @@
         }
       }.getOrElse(0L)
       val sleepDuration = Math.max(headerDuration, duration.length).seconds
-<<<<<<< HEAD
       scheduler.sleep_[F](sleepDuration).run >> prepareLoop(req.withEmptyBody, attempts + 1)
-=======
-      prepareLoop(req.withEmptyBody, attempts + 1).schedule(sleepDuration)
->>>>>>> 6fc910ae
     }
 
     client.copy(open = Service.lift(prepareLoop(_, 1)))
@@ -129,10 +76,10 @@
     * from the request and either the throwable or response that was
     * returned.  Defaults to `defaultRetriable`.
     */
-  def apply(
+  def apply[F[_]](
     backoff: Int => Option[FiniteDuration],
-    retriable: (Request, Either[Throwable, Response]) => Boolean = defaultRetriable
-  ): RetryPolicy = { (req, result, retries) =>
+    retriable: (Request[F], Either[Throwable, Response[F]]) => Boolean = defaultRetriable[F] _
+  ): RetryPolicy[F] = { (req, result, retries) =>
     if (retriable(req, result)) backoff(retries)
     else None
   }
@@ -158,7 +105,7 @@
     * old behavior, use [[unsafeRetriable]].  To ignore the response
     * codes, see [[recklesslyRetriable]].
     */
-  def defaultRetriable(req: Request, result: Either[Throwable, Response]): Boolean = {
+  def defaultRetriable[F[_]](req: Request[F], result: Either[Throwable, Response[F]]): Boolean = {
     if (req.method.isInstanceOf[Method.NoBody]) isErrorOrRetriableStatus(result)
     else false
   }
@@ -171,7 +118,7 @@
     * run twice.  The most common symptom of this will be resubmitting
     * an empty request body.
     */
-  def unsafeRetriable(req: Request, result: Either[Throwable, Response]): Boolean = {
+  def unsafeRetriable[F[_]](req: Request[F], result: Either[Throwable, Response[F]]): Boolean = {
     if (req.method.isIdempotent) isErrorOrRetriableStatus(result)
     else false
   }
@@ -185,10 +132,10 @@
     * run twice.  The most common symptom of this will be resubmitting
     * an empty request body.
     */
-  def recklesslyRetriable(req: Request, result: Either[Throwable, Response]): Boolean =
+  def recklesslyRetriable[F[_]](req: Request[F], result: Either[Throwable, Response[F]]): Boolean =
     isErrorOrRetriableStatus(result)
 
-  private def isErrorOrRetriableStatus(result: Either[Throwable, Response]): Boolean = 
+  private def isErrorOrRetriableStatus[F[_]](result: Either[Throwable, Response[F]]): Boolean = 
     result match {
       case Left(_) => true
       case Right(resp) => RetriableStatuses(resp.status)
