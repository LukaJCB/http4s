--- conflicted
+++ resolved
@@ -182,11 +182,7 @@
      }
 
     "streaming returns a stream from a request task" in {
-<<<<<<< HEAD
       client.streaming(req)(_.body.through(fs2.text.utf8Decode)).runLog.unsafeRunSync() must_== Vector("hello")
-=======
-      client.streaming(req)(_.body.through(fs2.text.utf8Decode)).runLog.unsafeRun() must_== Vector("hello")
->>>>>>> 95017f4a
     }
 
     "streaming disposes of the response on success" in {
