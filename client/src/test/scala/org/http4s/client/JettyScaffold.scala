package org.http4s.client

import java.net.{ServerSocket, InetSocketAddress, InetAddress}
import javax.servlet.http.HttpServlet
import org.eclipse.jetty.server.{Server => JServer, ServerConnector}
import org.eclipse.jetty.servlet.{ServletHolder, ServletContextHandler}
import org.specs2.mutable.SpecificationLike
import org.specs2.specification.core.Fragments
import scala.concurrent.duration._

<<<<<<< HEAD
abstract class JettyScaffold(name: String) extends Http4sSpec {
=======
trait JettyScaffold extends SpecificationLike {
>>>>>>> df5ca844

  private val server = new JServer()
  var address: InetSocketAddress = null

  def testServlet: HttpServlet

  override def map(fs: => Fragments) = {
    step(startServer()) ^ fs ^ step(server.stop())
  }

  protected def timeout: FiniteDuration = 10.seconds

  private def startServer(): InetSocketAddress = {
    address = new InetSocketAddress(InetAddress.getLocalHost(), JettyScaffold.getNextPort())

    val context = new ServletContextHandler()
    context.setContextPath("/")
    context.addServlet(new ServletHolder("Test-servlet", testServlet), "/*")

    server.setHandler(context)

    val connector = new ServerConnector(server)
    connector.setPort(address.getPort)

    server.addConnector(connector)
    server.start()

    address
  }
}

object JettyScaffold {

  // hack to get a free port
  private def getNextPort() = {
    val socket = new ServerSocket(0)
    socket.setReuseAddress(true)
    val port = socket.getLocalPort()
    socket.close()
    port
  }
}
<|MERGE_RESOLUTION|>--- conflicted
+++ resolved
@@ -8,12 +8,7 @@
 import org.specs2.specification.core.Fragments
 import scala.concurrent.duration._
 
-<<<<<<< HEAD
-abstract class JettyScaffold(name: String) extends Http4sSpec {
-=======
 trait JettyScaffold extends SpecificationLike {
->>>>>>> df5ca844
-
   private val server = new JServer()
   var address: InetSocketAddress = null
 
