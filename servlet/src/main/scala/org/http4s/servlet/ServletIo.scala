package org.http4s
package servlet

import cats.effect._
import cats.implicits._
import fs2._
import java.util.concurrent.atomic.AtomicReference
import javax.servlet.{ReadListener, WriteListener}
import javax.servlet.http.{HttpServletRequest, HttpServletResponse}
import org.http4s.util.bug
import org.http4s.util.execution.trampoline
import org.log4s.getLogger
import scala.annotation.tailrec

/**
  * Determines the mode of I/O used for reading request bodies and writing response bodies.
  */
sealed abstract class ServletIo[F[_]: Effect] {
  protected[servlet] val F = Effect[F]

  protected[servlet] def reader(servletRequest: HttpServletRequest): EntityBody[F]

  /** May install a listener on the servlet response. */
  protected[servlet] def initWriter(servletResponse: HttpServletResponse): BodyWriter[F]
}

/**
  * Use standard blocking reads and writes.
  *
  * This is more CPU efficient per request than [[NonBlockingServletIo]], but is likely to
  * require a larger request thread pool for the same load.
  */
final case class BlockingServletIo[F[_]: Effect](chunkSize: Int) extends ServletIo[F] {
  override protected[servlet] def reader(servletRequest: HttpServletRequest): EntityBody[F] =
    io.readInputStream[F](F.pure(servletRequest.getInputStream), chunkSize)

  override protected[servlet] def initWriter(
      servletResponse: HttpServletResponse): BodyWriter[F] = { response: Response[F] =>
    val out = servletResponse.getOutputStream
    val flush = response.isChunked
    response.body.chunks.map { chunk =>
      out.write(chunk.toArray)
      if (flush)
        servletResponse.flushBuffer()
    }.run
  }
}

/**
  * Use non-blocking reads and writes.  Available only on containers that support Servlet 3.1.
  *
  * This can support more concurrent connections on a smaller request thread pool than [[BlockingServletIo]],
  * but consumes more CPU per request.  It is also known to cause IllegalStateExceptions in the logs
  * under high load up through  at least Tomcat 8.0.15.  These appear to be harmless, but are
  * operationally annoying.
  */
final case class NonBlockingServletIo[F[_]: Effect](chunkSize: Int) extends ServletIo[F] {
  private[this] val logger = getLogger

  private[this] def rightSome[A](a: A) = Right(Some(a))
  private[this] val rightNone = Right(None)

  override protected[servlet] def reader(servletRequest: HttpServletRequest): EntityBody[F] =
    Stream.suspend {
      sealed trait State
      case object Init extends State
      case object Ready extends State
      case object Complete extends State
      sealed case class Errored(t: Throwable) extends State
      sealed case class Blocked(cb: Callback[Option[Chunk[Byte]]]) extends State

      val in = servletRequest.getInputStream

      val state = new AtomicReference[State](Init)

      def read(cb: Callback[Option[Chunk[Byte]]]) = {
        val buf = new Array[Byte](chunkSize)
        val len = in.read(buf)

        if (len == chunkSize) cb(rightSome(Chunk.bytes(buf)))
        else if (len < 0) {
          state.compareAndSet(Ready, Complete) // will not overwrite an `Errored` state
          cb(rightNone)
        } else if (len == 0) {
          logger.warn("Encountered a read of length 0")
          cb(rightSome(Chunk.empty))
        } else cb(rightSome(Chunk.bytes(buf)))
      }

      if (in.isFinished) Stream.empty
      else {
        // This effect sets the callback and waits for the first bytes to read
        val registerRead =
          // Shift execution to a different EC
          F.shift(trampoline) >>
            F.async[Option[Chunk[Byte]]] { cb =>
              if (!state.compareAndSet(Init, Blocked(cb))) {
                cb(Left(bug("Shouldn't have gotten here: I should be the first to set a state")))
              } else
                in.setReadListener(
                  new ReadListener {
                    override def onDataAvailable(): Unit =
                      state.getAndSet(Ready) match {
                        case Blocked(cb) => read(cb)
                        case _ => ()
                      }

                    override def onError(t: Throwable): Unit =
                      state.getAndSet(Errored(t)) match {
                        case Blocked(cb) => cb(Left(t))
                        case _ => ()
                      }

                    override def onAllDataRead(): Unit =
                      state.getAndSet(Complete) match {
                        case Blocked(cb) => cb(rightNone)
                        case _ => ()
                      }
                  }
                )
            }

        val readStream = Stream.eval(registerRead) ++ Stream
          .repeatEval( // perform the initial set then transition into normal read mode
            // Shift execution to a different EC
            F.shift(trampoline) >>
              F.async[Option[Chunk[Byte]]] { cb =>
                @tailrec
                def go(): Unit = state.get match {
                  case Ready if in.isReady => read(cb)

                  case Ready => // wasn't ready so set the callback and double check that we're still not ready
                    val blocked = Blocked(cb)
                    if (state.compareAndSet(Ready, blocked)) {
                      if (in.isReady && state.compareAndSet(blocked, Ready)) {
                        read(cb) // data became available while we were setting up the callbacks
                      } else { /* NOOP: our callback is either still needed or has been handled */ }
                    } else go() // Our state transitioned so try again.

                  case Complete => cb(rightNone)

                  case Errored(t) => cb(Left(t))

                  // This should never happen so throw a huge fit if it does.
                  case Blocked(c1) =>
                    val t = bug("Two callbacks found in read state")
                    cb(Left(t))
                    c1(Left(t))
                    logger.error(t)("This should never happen. Please report.")
                    throw t

                  case Init =>
                    cb(Left(bug("Should have left Init state by now")))
                }
<<<<<<< HEAD
                go()
              })
        readStream.unNoneTerminate.unchunk.map(_(0))
      }
=======
                else { /* NOOP: our callback is either still needed or has been handled */ }
              }
              else go() // Our state transitioned so try again.

            case Complete => cb(rightNone)

            case e@Errored(t) => cb(Left(t))

            // This should never happen so throw a huge fit if it does.
            case Blocked(c1) =>
              val t = bug("Two callbacks found in read state")
              cb(Left(t))
              c1(Left(t))
              logger.error(t)("This should never happen. Please report.")
              throw t

            case Init =>
              cb(Left(bug("Should have left Init state by now")))
          }
          go()
        }
      )
      readStream.through(pipe.unNoneTerminate).flatMap(Stream.chunk)
>>>>>>> 34c90aef
    }

  override protected[servlet] def initWriter(
      servletResponse: HttpServletResponse): BodyWriter[F] = {
    sealed trait State
    case object Init extends State
    case object Ready extends State
    sealed case class Errored(t: Throwable) extends State
    sealed case class Blocked(cb: Callback[Chunk[Byte] => Unit]) extends State
    sealed case class AwaitingLastWrite(cb: Callback[Unit]) extends State

    val out = servletResponse.getOutputStream
    /*
     * If onWritePossible isn't called at least once, Tomcat begins to throw
     * NullPointerExceptions from NioEndpoint$SocketProcessor.doRun under
     * load.  The Init state means we block callbacks until the WriteListener
     * fires.
     */
    val state = new AtomicReference[State](Init)
    @volatile var autoFlush = false

    val writeChunk = Right { chunk: Chunk[Byte] =>
      if (!out.isReady) {
        logger.error(s"writeChunk called while out was not ready, bytes will be lost!")
      } else {
        out.write(chunk.toArray)
        if (autoFlush && out.isReady)
          out.flush()
      }
    }

    val listener = new WriteListener {
      override def onWritePossible(): Unit =
        state.getAndSet(Ready) match {
          case Blocked(cb) => cb(writeChunk)
          case AwaitingLastWrite(cb) => cb(Right(()))
          case old @ _ => ()
        }

      override def onError(t: Throwable): Unit =
        state.getAndSet(Errored(t)) match {
          case Blocked(cb) => cb(Left(t))
          case AwaitingLastWrite(cb) => cb(Left(t))
          case _ => ()
        }
    }
    /*
     * This must be set on the container thread in Tomcat, or onWritePossible
     * will not be invoked.  This side effect needs to run between the acquisition
     * of the servletResponse and the calculation of the http4s Response.
     */
    out.setWriteListener(listener)

    val awaitLastWrite = Stream.eval_ {
      // Shift execution to a different EC
      F.shift(trampoline) >>
        F.async[Unit] { cb =>
          state.getAndSet(AwaitingLastWrite(cb)) match {
            case Ready if out.isReady => cb(Right(()))
            case _ => ()
          }
        }
    }

    { response: Response[F] =>
      if (response.isChunked)
        autoFlush = true
      response.body.chunks
        .evalMap { chunk =>
          // Shift execution to a different EC
          F.shift(trampoline) >>
            F.async[Chunk[Byte] => Unit] { cb =>
                val blocked = Blocked(cb)
                state.getAndSet(blocked) match {
                  case Ready if out.isReady =>
                    if (state.compareAndSet(blocked, Ready))
                      cb(writeChunk)
                  case e @ Errored(t) =>
                    if (state.compareAndSet(blocked, e))
                      cb(Left(t))
                  case _ =>
                    ()
                }
              }
              .map(_(chunk))
        }
        .append(awaitLastWrite)
        .run
    }
  }
}<|MERGE_RESOLUTION|>--- conflicted
+++ resolved
@@ -152,12 +152,6 @@
                   case Init =>
                     cb(Left(bug("Should have left Init state by now")))
                 }
-<<<<<<< HEAD
-                go()
-              })
-        readStream.unNoneTerminate.unchunk.map(_(0))
-      }
-=======
                 else { /* NOOP: our callback is either still needed or has been handled */ }
               }
               else go() // Our state transitioned so try again.
@@ -181,7 +175,6 @@
         }
       )
       readStream.through(pipe.unNoneTerminate).flatMap(Stream.chunk)
->>>>>>> 34c90aef
     }
 
   override protected[servlet] def initWriter(
