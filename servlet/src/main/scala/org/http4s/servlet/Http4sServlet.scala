--- conflicted
+++ resolved
@@ -76,19 +76,8 @@
                             request: Request,
                             bodyWriter: BodyWriter): Task[Unit] = {
     ctx.addListener(new AsyncTimeoutHandler(request, bodyWriter))
-    val response = Task.fork(service.or(request, ResponseBuilder.notFound(request)))(threadPool)
+    val response = Task.fork(service.or(request, Response.notFound(request)))(threadPool)
     val servletResponse = ctx.getResponse.asInstanceOf[HttpServletResponse]
-<<<<<<< HEAD
-    Task.fork {
-      val response = service.or(request, Response.notFound(request))
-      renderResponse(response, servletResponse)
-    }(threadPool).runAsync {
-      case \/-(_) =>
-        ctx.complete()
-      case -\/(t) =>
-        handleError(t, servletResponse)
-        ctx.complete()
-=======
     renderResponse(response, servletResponse, bodyWriter)
   }
 
@@ -105,7 +94,6 @@
         logger.warn(s"Async context timed out, but response was already committed: ${request.method} ${request.uri.path}")
       }
       ctx.complete()
->>>>>>> 00472e7c
     }
   }
 
