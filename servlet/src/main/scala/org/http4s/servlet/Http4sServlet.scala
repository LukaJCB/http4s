--- conflicted
+++ resolved
@@ -61,15 +61,9 @@
     }
   }
 
-<<<<<<< HEAD
-  private def toRequest(req: HttpServletRequest): Request = {
+  protected def toRequest(req: HttpServletRequest): Request = {
     val prelude = RequestPrelude(
-      requestMethod = Method(req.getMethod),
-=======
-  protected def toRequest(req: HttpServletRequest): RequestPrelude = {
-    RequestPrelude(
       requestMethod = Methods(req.getMethod),
->>>>>>> 668f1656
       scriptName = req.getContextPath + req.getServletPath,
       pathInfo = Option(req.getPathInfo).getOrElse(""),
       queryString = Option(req.getQueryString).getOrElse(""),
