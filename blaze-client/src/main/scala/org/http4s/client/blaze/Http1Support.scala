--- conflicted
+++ resolved
@@ -6,39 +6,26 @@
 import java.nio.ByteBuffer
 import javax.net.ssl.SSLContext
 
-<<<<<<< HEAD
 import cats.effect._
 import cats.implicits._
-=======
-import cats.implicits._
-import fs2.{Strategy, Task}
->>>>>>> f0096e5b
 import org.http4s.Uri.Scheme
 import org.http4s.blaze.channel.nio2.ClientChannelFactory
 import org.http4s.blaze.pipeline.stages.SSLStage
 import org.http4s.blaze.pipeline.{Command, LeafBuilder}
-<<<<<<< HEAD
 import org.http4s.syntax.async._
-=======
->>>>>>> f0096e5b
 import org.http4s.syntax.string._
 
-import scala.concurrent.{ExecutionContext, Future}
+import scala.concurrent.Future
 
 private object Http1Support {
   /** Create a new [[ConnectionBuilder]]
    *
    * @param config The client configuration object
    */
-<<<<<<< HEAD
-  def apply[F[_]: Effect](config: BlazeClientConfig, executor: ExecutorService): ConnectionBuilder[F, BlazeConnection[F]] = {
-    val builder = new Http1Support(config, executor)
+  def apply[F[_]: Effect](config: BlazeClientConfig): ConnectionBuilder[F, BlazeConnection[F]] = {
+    val builder = new Http1Support(config)
     builder.makeClient
   }
-=======
-  def apply(config: BlazeClientConfig): ConnectionBuilder[BlazeConnection] =
-    new Http1Support(config).makeClient
->>>>>>> f0096e5b
 
   private val Https: Scheme = "https".ci
   private val Http: Scheme  = "http".ci
@@ -46,35 +33,20 @@
 
 /** Provides basic HTTP1 pipeline building
   */
-<<<<<<< HEAD
-final private class Http1Support[F[_]](config: BlazeClientConfig, executor: ExecutorService)
+final private class Http1Support[F[_]](config: BlazeClientConfig)
                                       (implicit F: Effect[F]) {
   import Http1Support._
 
-  private val ec = ExecutionContext.fromExecutorService(executor)
-=======
-final private class Http1Support(config: BlazeClientConfig) {
-  import Http1Support._
-
-  private val strategy = Strategy.fromExecutionContext(config.executionContext)
->>>>>>> f0096e5b
   private val sslContext = config.sslContext.getOrElse(SSLContext.getDefault)
   private val connectionManager = new ClientChannelFactory(config.bufferSize, config.group.orNull)
 
 ////////////////////////////////////////////////////
 
-<<<<<<< HEAD
   def makeClient(requestKey: RequestKey): F[BlazeConnection[F]] =
     getAddress(requestKey) match {
-      case Right(a) => F.fromFuture(buildPipeline(requestKey, a))(ec)
+      case Right(a) => F.fromFuture(buildPipeline(requestKey, a))(config.executionContext)
       case Left(t) => F.raiseError(t)
     }
-=======
-  def makeClient(requestKey: RequestKey): Task[BlazeConnection] = getAddress(requestKey) match {
-    case Right(a) => Task.fromFuture(buildPipeline(requestKey, a))(strategy, config.executionContext)
-    case Left(t) => Task.fail(t)
-  }
->>>>>>> f0096e5b
 
   private def buildPipeline(requestKey: RequestKey, addr: InetSocketAddress): Future[BlazeConnection[F]] =
     connectionManager.connect(addr, config.bufferSize).map { head =>
@@ -82,18 +54,10 @@
       builder.base(head)
       head.inboundCommand(Command.Connected)
       t
-<<<<<<< HEAD
-    }(ec)
+    }(config.executionContext)
 
   private def buildStages(requestKey: RequestKey): (LeafBuilder[ByteBuffer], BlazeConnection[F]) = {
-    val t = new Http1Connection(requestKey, config, executor, ec)
-=======
-    }(config.executionContext)
-  }
-
-  private def buildStages(requestKey: RequestKey): (LeafBuilder[ByteBuffer], BlazeConnection) = {
     val t = new Http1Connection(requestKey, config)
->>>>>>> f0096e5b
     val builder = LeafBuilder(t).prepend(new ReadBufferStage[ByteBuffer])
     requestKey match {
       case RequestKey(Https, auth) =>
