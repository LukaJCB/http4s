--- conflicted
+++ resolved
@@ -146,12 +146,7 @@
       val h = new SlowTestHead(Seq(f, b).map(mkBuffer), 1500.millis, scheduler)
       val c = mkClient(h, tail)(requestTimeout = 1.second)
 
-<<<<<<< HEAD
-      val result = tail.runRequest(FooRequest).flatMap(_.as[String])
-=======
-      tail.runRequest(FooRequest).as[String]
->>>>>>> 4a588d6f
-
+      tail.runRequest(FooRequest).flatMap(_.as[String])
       c.fetchAs[String](FooRequest).unsafeRunSync() must throwA[TimeoutException]
     }
 
@@ -161,12 +156,7 @@
       val h = new SlowTestHead(Seq(f, b).map(mkBuffer), 1500.millis, scheduler)
       val c = mkClient(h, tail)(idleTimeout = 1.second)
 
-<<<<<<< HEAD
-      val result = tail.runRequest(FooRequest).flatMap(_.as[String])
-=======
-      tail.runRequest(FooRequest).as[String]
->>>>>>> 4a588d6f
-
+      tail.runRequest(FooRequest).flatMap(_.as[String])
       c.fetchAs[String](FooRequest).unsafeRunSync() must throwA[TimeoutException]
     }
 
@@ -187,12 +177,7 @@
       // header is split into two chunks, we wait for 10x
       val c = mkClient(h, tail)(responseHeaderTimeout = 1250.millis)
 
-<<<<<<< HEAD
-      val result = tail.runRequest(FooRequest).flatMap(_.as[String])
-=======
-      tail.runRequest(FooRequest).as[String]
->>>>>>> 4a588d6f
-
+      tail.runRequest(FooRequest).flatMap(_.as[String])
       c.fetchAs[String](FooRequest).unsafeRunSync must_== "done"
     }
   }
