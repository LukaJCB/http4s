package org.http4s
package client
package blaze

<<<<<<< HEAD
import org.http4s.client.testroutes.GetRoutes
import fs2.{Strategy, Task}

class BlazePooledHttp1ClientSpec
  extends { val client = PooledHttp1Client() }
    with ClientRouteTestBattery("Blaze PooledHttp1Client", client) {

  val path = GetRoutes.SimplePath

  def fetchBody = client.toService(_.as[String]).local { uri: Uri =>
    Request(uri = uri)
  }

  "PooledHttp1Client" should {
    "Repeat a simple request" in {
      val url = Uri.fromString(s"http://${address.getHostName}:${address.getPort}$path").yolo

      implicit val S: Strategy = Http4sSpec.TestPoolStrategy
      Task.parallelTraverse((0 until 10).toVector)(_ =>
        fetchBody.run(url).map(_.length)
      ).unsafeRunFor(timeout).forall(_ mustNotEqual 0)
    }
  }
}
=======
import org.http4s.util.threads.newDaemonPool

class BlazePooledHttp1ClientSpec extends ClientRouteTestBattery("Blaze PooledHttp1Client",
  PooledHttp1Client(config = BlazeClientConfig.defaultConfig.copy(customExecutor =
    Some(newDaemonPool("blaze-pooled-http1-client-spec", timeout = true)))))
>>>>>>> c7987887
<|MERGE_RESOLUTION|>--- conflicted
+++ resolved
@@ -2,35 +2,8 @@
 package client
 package blaze
 
-<<<<<<< HEAD
-import org.http4s.client.testroutes.GetRoutes
-import fs2.{Strategy, Task}
-
-class BlazePooledHttp1ClientSpec
-  extends { val client = PooledHttp1Client() }
-    with ClientRouteTestBattery("Blaze PooledHttp1Client", client) {
-
-  val path = GetRoutes.SimplePath
-
-  def fetchBody = client.toService(_.as[String]).local { uri: Uri =>
-    Request(uri = uri)
-  }
-
-  "PooledHttp1Client" should {
-    "Repeat a simple request" in {
-      val url = Uri.fromString(s"http://${address.getHostName}:${address.getPort}$path").yolo
-
-      implicit val S: Strategy = Http4sSpec.TestPoolStrategy
-      Task.parallelTraverse((0 until 10).toVector)(_ =>
-        fetchBody.run(url).map(_.length)
-      ).unsafeRunFor(timeout).forall(_ mustNotEqual 0)
-    }
-  }
-}
-=======
 import org.http4s.util.threads.newDaemonPool
 
 class BlazePooledHttp1ClientSpec extends ClientRouteTestBattery("Blaze PooledHttp1Client",
   PooledHttp1Client(config = BlazeClientConfig.defaultConfig.copy(customExecutor =
-    Some(newDaemonPool("blaze-pooled-http1-client-spec", timeout = true)))))
->>>>>>> c7987887
+    Some(newDaemonPool("blaze-pooled-http1-client-spec", timeout = true)))))