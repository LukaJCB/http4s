--- conflicted
+++ resolved
@@ -22,15 +22,7 @@
     val request = toRequest(req)
     val parser = try {
       route.lift(request).getOrElse(Done(NotFound(request)))
-<<<<<<< HEAD
-<<<<<<< HEAD
     } catch { case t: Throwable => Done[Chunk, Response](InternalServerError(t)) }
-=======
-    } catch { case t: Throwable => Done[Chunk, Responder](InternalServerError(t)) }
->>>>>>> develop
-=======
-    } catch { case t: Throwable => Done[Chunk, Response](InternalServerError(t)) }
->>>>>>> 49340f65
 
     val handler = parser.flatMap { response =>
       resp.setStatus(response.prelude.status.code, response.prelude.status.reason)
