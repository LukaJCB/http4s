--- conflicted
+++ resolved
@@ -1,23 +1,18 @@
 package org.http4s
 
-<<<<<<< HEAD
+import java.net.{URL, URI}
+import scalaz.concurrent.Task
+
 import org.http4s.Status.{RedirectResponder, EntityResponse, NoEntityResponse}
 import org.http4s.Writable.Entity
 
-import java.net.{URL, URI}
+package object dsl extends Http4s with Http4sConstants {
 
-import scalaz.concurrent.Task
+  implicit final class MethodSyntax(val self: Method) extends AnyVal {
+    /** Make a [[org.http4s.Request]] using this Method */
+    def apply(uri: Uri): Task[Request] = Task.now(Request(self, uri))
 
-package object dsl {
-  val OPTIONS = Method.Options
-  val GET = Method.Get
-  val HEAD = Method.Head
-  val POST = Method.Post
-  val PUT = Method.Put
-  val DELETE = Method.Delete
-  val TRACE = Method.Trace
-  val CONNECT = Method.Connect
-  val PATCH = Method.Patch
+  }
 
   def notFound(req: Request): Task[Response] = ResponseBuilder.notFound(req)
 
@@ -27,8 +22,8 @@
     * offer shortcut syntax to make intention clear and concise.
     *
     * @example {{{
-    * val resp: Task[Response] = Status.Continue()
-    * }}}
+    *           val resp: Task[Response] = Status.Continue()
+    *          }}}
     *
     * @see [[org.http4s.Status.EntityResponse]]
     */
@@ -57,7 +52,7 @@
     def apply[A](body: A, headers: Headers)(implicit w: Writable[A]): Task[Response] = {
       var h = headers ++ w.headers
       w.toEntity(body).flatMap { case Entity(proc, len) =>
-        len foreach { h +:= Header.`Content-Length`(_) }
+        len foreach { h put Header.`Content-Length`(_) }
         Task.now(Response(status = status, headers = h, body = proc))
       }
     }
@@ -69,9 +64,9 @@
     * While it is possible to for the [[org.http4s.Response]] manually, the EntityResponseGenerators
     * offer shortcut syntax to make intention clear and concise.
     *
-    * @example {{{
-    * val resp: Task[Response] = MovedPermanently("http://foo.com")
-    * }}}
+    * @example {{{* val resp: Task[Response] = MovedPermanently("http://foo.com")
+    *
+               }}}
     *
     * @see [[NoEntityResponse]]
     */
@@ -82,14 +77,4 @@
 
     def apply(url: URL): Response = apply(url.toString)
   }
-}
-=======
-import scalaz.concurrent.Task
-
-package object dsl extends Http4s with Http4sConstants {
-  implicit final class MethodSyntax(val self: Method) extends AnyVal {
-    /** Make a [[org.http4s.Request]] using this Method */
-    def apply(uri: Uri): Task[Request] = Task.now(Request(self, uri))
-  }
-}
->>>>>>> 69326b1a
+}