--- conflicted
+++ resolved
@@ -38,34 +38,17 @@
     * @param config configuration for the client
     * @param ec The ExecutionContext to run responses on
     */
-<<<<<<< HEAD
-  def resource[F[_]: Timer](config: AsyncHttpClientConfig = defaultConfig)(
-      implicit F: ConcurrentEffect[F],
-      ec: ExecutionContext): Resource[F, Client[F]] =
+  def resource[F[_]](config: AsyncHttpClientConfig = defaultConfig)(
+      implicit F: ConcurrentEffect[F]): Resource[F, Client[F]] =
     Resource
       .make(F.delay(new DefaultAsyncHttpClient(config)))(c => F.delay(c.close()))
       .map(client =>
         Client[F] { req =>
-          Resource.suspend(F.async[Resource[F, Response[F]]] { cb =>
+          Resource(F.async[(Response[F], F[Unit])] { cb =>
             client.executeRequest(toAsyncRequest(req), asyncHandler(cb))
             ()
           })
       })
-=======
-  def apply[F[_]](config: AsyncHttpClientConfig = defaultConfig)(
-      implicit F: ConcurrentEffect[F]): Client[F] = {
-    val client = new DefaultAsyncHttpClient(config)
-    Client(
-      Kleisli { req =>
-        F.async[DisposableResponse[F]] { cb =>
-          client.executeRequest(toAsyncRequest(req), asyncHandler(cb))
-          ()
-        }
-      },
-      F.delay(client.close())
-    )
-  }
->>>>>>> 6220e2b9
 
   /**
     * Create a bracketed HTTP client based on the AsyncHttpClient library.
@@ -76,23 +59,11 @@
     * shutdown when the stream terminates.
     */
   def stream[F[_]](config: AsyncHttpClientConfig = defaultConfig)(
-<<<<<<< HEAD
-      implicit F: ConcurrentEffect[F],
-      ec: ExecutionContext,
-      timer: Timer[F]): Stream[F, Client[F]] =
+      implicit F: ConcurrentEffect[F]): Stream[F, Client[F]] =
     Stream.resource(resource(config))
 
-  private def asyncHandler[F[_]: Timer](cb: Callback[Resource[F, Response[F]]])(
-      implicit F: ConcurrentEffect[F],
-      ec: ExecutionContext) =
-=======
-      implicit F: ConcurrentEffect[F]
-  ): Stream[F, Client[F]] =
-    Stream.bracket(F.delay(apply(config)))(_.shutdown)
-
-  private def asyncHandler[F[_]](cb: Callback[DisposableResponse[F]])(
+  private def asyncHandler[F[_]](cb: Callback[(Response[F], F[Unit])])(
       implicit F: ConcurrentEffect[F]) =
->>>>>>> 6220e2b9
     new StreamedAsyncHandler[Unit] {
       var state: State = State.CONTINUE
       var response: Response[F] = Response()
@@ -111,13 +82,7 @@
             // callback, rather than waiting for onComplete, or else we'll
             // buffer the entire response before we return it for
             // streaming consumption.
-<<<<<<< HEAD
-            ec.execute(new Runnable {
-              def run(): Unit = cb(Right(Resource(F.pure(response -> dispose))))
-            })
-=======
-            invokeCallback(logger)(cb(Right(dr)))
->>>>>>> 6220e2b9
+            invokeCallback(logger)(cb(Right(response -> dispose)))
           }
           .runAsync(_ => IO.unit)
           .unsafeRunSync()
