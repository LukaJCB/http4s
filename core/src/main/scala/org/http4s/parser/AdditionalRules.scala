/*
 * Derived from https://github.com/spray/spray/blob/v1.1-M7/spray-http/src/main/scala/spray/http/parser/AdditionalRules.scala
 *
 * Copyright (C) 2011-2012 spray.io
 *
 * Licensed under the Apache License, Version 2.0 (the "License");
 * you may not use this file except in compliance with the License.
 * You may obtain a copy of the License at
 *
 * http://www.apache.org/licenses/LICENSE-2.0
 *
 * Unless required by applicable law or agreed to in writing, software
 * distributed under the License is distributed on an "AS IS" BASIS,
 * WITHOUT WARRANTIES OR CONDITIONS OF ANY KIND, either express or implied.
 * See the License for the specific language governing permissions and
 * limitations under the License.
 */
/*
 * ip parsing derived from https://github.com/akka/akka-http/blob/5932237a86a432d623fafb1e84eeeff56d7485fe/akka-http-core/src/main/scala/akka/http/impl/model/parser/IpAddressParsing.scala
 * Copyright (C) 2009-2017 Lightbend Inc. <http://www.lightbend.com>
 */
package org.http4s
package parser

import java.net.InetAddress
import java.time.{ZonedDateTime, ZoneOffset, Instant}
import scala.util.Try

import cats.implicits._
import org.http4s.internal.parboiled2._
import org.http4s.internal.parboiled2.support.{HNil, ::}

private[http4s] trait AdditionalRules extends Rfc2616BasicRules { this: Parser =>
  // scalastyle:off public.methods.have.type

  def EOL: Rule0 = rule { OptWS ~ EOI }  // Strip trailing whitespace

  def Digits: Rule1[String] = rule { capture(oneOrMore( Digit )) }

  def Value = rule { Token | QuotedString }

  def Parameter: Rule1[(String,String)] = rule { Token ~ "=" ~ OptWS ~ Value ~> ((_: String, _: String)) }

  def HttpDate: Rule1[HttpDate] = rule { (RFC1123Date | RFC850Date | ASCTimeDate) }

  // RFC1123 date string, e.g. `Sun, 06 Nov 1994 08:49:37 GMT`
  def RFC1123Date: Rule1[HttpDate] = rule {
    // TODO: hopefully parboiled2 will get more helpers so we don't need to chain methods to get under 5 args
  Wkday ~ str(", ") ~ Date1 ~ ch(' ') ~ Time ~ ch(' ') ~ ("GMT" | "UTC") ~> {
      (wkday: Int, day: Int, month: Int, year: Int, hour: Int, min: Int, sec: Int) =>
        createDateTime(year, month, day, hour, min, sec, wkday)
    }
  }

  // RFC 850 date string, e.g. `Sunday, 06-Nov-94 08:49:37 GMT`
  def RFC850Date: Rule1[HttpDate] = rule {
    // TODO: hopefully parboiled2 will get more helpers so we don't need to chain methods to get under 5 args
    Weekday ~ str(", ") ~ Date2 ~ ch(' ') ~ Time ~ ch(' ') ~ ("GMT" | "UTC") ~> {
      (wkday: Int, day: Int, month: Int, year: Int, hour: Int, min: Int, sec: Int) =>
        // We'll assume that if the date is less than 100 it is missing the 1900 part
        val fullYear = if (year < 100) 1900 + year else year
        createDateTime(fullYear, month, day, hour, min, sec, wkday)
    }
  }

  // ANSI C's asctime() format, e.g. `Sun Nov  6 08:49:37 1994`
  def ASCTimeDate: Rule1[HttpDate] = rule {
    Wkday ~ ch(' ') ~ Date3 ~ ch(' ') ~ Time ~ ch(' ') ~ Digit4 ~> {
      (wkday:Int, month:Int, day:Int, hour:Int, min:Int, sec:Int, year:Int) =>
        createDateTime(year, month, day, hour, min, sec, wkday)
      }
  }

  def Date1: RuleN[Int::Int::Int::HNil] = rule { (Digit2 | Digit1) ~ ch(' ') ~ Month ~ ch(' ') ~ Digit4 }

  def Date2: RuleN[Int::Int::Int::HNil] = rule { (Digit2 | Digit1) ~ ch('-') ~ Month ~ ch('-') ~ (Digit2 | Digit4) }

  def Date3: Rule2[Int, Int] = rule { Month ~ ch(' ') ~ (Digit2 | ch(' ') ~ Digit1) }

  def Time: RuleN[Int::Int::Int::HNil] = rule { Digit2 ~ ch(':') ~ Digit2 ~ ch(':') ~ Digit2 }

  // scalastyle:off magic.number
  def Wkday: Rule1[Int] = rule { ("Sun" ~ push(0)) |
                                 ("Mon" ~ push(1)) |
                                 ("Tue" ~ push(2)) |
                                 ("Wed" ~ push(3)) |
                                 ("Thu" ~ push(4)) |
                                 ("Fri" ~ push(5)) |
                                 ("Sat" ~ push(6)) }

  def Weekday: Rule1[Int] = rule { ("Sunday"    ~ push(0)) |
                                   ("Monday"    ~ push(1)) |
                                   ("Tuesday"   ~ push(2)) |
                                   ("Wednesday" ~ push(3)) |
                                   ("Thursday"  ~ push(4)) |
                                   ("Friday"    ~ push(5)) |
                                   ("Saturday"  ~ push(6)) }

  def Month: Rule1[Int] = rule {  ("Jan" ~ push(1))  |
                                  ("Feb" ~ push(2))  |
                                  ("Mar" ~ push(3))  |
                                  ("Apr" ~ push(4))  |
                                  ("May" ~ push(5))  |
                                  ("Jun" ~ push(6))  |
                                  ("Jul" ~ push(7))  |
                                  ("Aug" ~ push(8))  |
                                  ("Sep" ~ push(9))  |
                                  ("Oct" ~ push(10)) |
                                  ("Nov" ~ push(11)) |
                                  ("Dec" ~ push(12)) }
  // scalastyle:on magic.number

  def Digit1: Rule1[Int] = rule { capture(Digit) ~> {s: String => s.toInt} }

  def Digit2: Rule1[Int] = rule { capture(Digit ~ Digit) ~> {s: String => s.toInt} }

  def Digit3: Rule1[Int] = rule { capture(Digit ~ Digit ~ Digit) ~> {s: String => s.toInt} }

  def Digit4: Rule1[Int] = rule { capture(Digit ~ Digit ~ Digit ~ Digit) ~> {s: String => s.toInt} }

  def NegDigit1: Rule1[Int] = rule { "-" ~ capture(Digit) ~> {s: String => s.toInt} }
<<<<<<< HEAD
  private def createDateTime(year: Int, month: Int, day: Int, hour: Int, min: Int, sec: Int, wkday: Int): Instant = {
    Try(ZonedDateTime.of(year, month, day, hour, min, sec, 0, ZoneOffset.UTC).toInstant).getOrElse {
=======

  private def createDateTime(year: Int, month: Int, day: Int, hour: Int, min: Int, sec: Int, wkday: Int): HttpDate = {
    Try(org.http4s.HttpDate.unsafeFromZonedDateTime(ZonedDateTime.of(year, month, day, hour, min, sec, 0, ZoneOffset.UTC))).getOrElse {
>>>>>>> 95017f4a
      // TODO Would be better if this message had the real input.
      throw new ParseFailure("Invalid date", s"$year-$month-$day $hour:$min:$sec")
    }
  }

  /* 3.9 Quality Values */

  def QValue: Rule1[QValue] = rule {
    // more loose than the spec which only allows 1 to max. 3 digits/zeros
    (capture(ch('0') ~ optional(ch('.') ~ oneOrMore(Digit))) ~>
      (org.http4s.QValue.fromString(_).valueOr(e => throw e.copy(sanitized = "Invalid q-value")))) |
    (ch('1') ~ optional(ch('.') ~ zeroOrMore(ch('0'))) ~ push(org.http4s.QValue.One))
  }

  /* 2.3 ETag http://tools.ietf.org/html/rfc7232#section-2.3
     entity-tag = [ weak ] opaque-tag
     weak       = %x57.2F ; "W/", case-sensitive
     opaque-tag = DQUOTE *etagc DQUOTE
     etagc      = %x21 / %x23-7E / obs-text ; VCHAR except double quotes, plus obs-text
   */
  def EntityTag: Rule1[headers.ETag.EntityTag] = {
    def weak: Rule1[Boolean] = rule { "W/" ~ push(true) | push(false) }

    // obs-text: http://tools.ietf.org/html/rfc7230#section-3.2.6
    def obsText: Rule0 = rule { "\u0080" - "\u00FF" }

    def etagc: Rule0 = rule { "\u0021" | "\u0023" - "\u007e" | obsText }

    def opaqueTag: Rule1[String] = rule { '"' ~ capture(zeroOrMore(etagc)) ~ '"' }

    rule {
      weak ~ opaqueTag ~> { (weak: Boolean, tag: String) => headers.ETag.EntityTag(tag, weak) }
    }
  }
  // scalastyle:on public.methods.have.type
}

private[http4s] object AdditionalRules {
  def httpDate(s: String): ParseResult[HttpDate] =
    new Parser with AdditionalRules {
      override def input: ParserInput = s
    }.HttpDate.run()(Parser.DeliveryScheme.Either).leftMap(
      e => ParseFailure("Invalid HTTP date", e.format(s))
    )
}<|MERGE_RESOLUTION|>--- conflicted
+++ resolved
@@ -119,14 +119,9 @@
   def Digit4: Rule1[Int] = rule { capture(Digit ~ Digit ~ Digit ~ Digit) ~> {s: String => s.toInt} }
 
   def NegDigit1: Rule1[Int] = rule { "-" ~ capture(Digit) ~> {s: String => s.toInt} }
-<<<<<<< HEAD
-  private def createDateTime(year: Int, month: Int, day: Int, hour: Int, min: Int, sec: Int, wkday: Int): Instant = {
-    Try(ZonedDateTime.of(year, month, day, hour, min, sec, 0, ZoneOffset.UTC).toInstant).getOrElse {
-=======
 
   private def createDateTime(year: Int, month: Int, day: Int, hour: Int, min: Int, sec: Int, wkday: Int): HttpDate = {
     Try(org.http4s.HttpDate.unsafeFromZonedDateTime(ZonedDateTime.of(year, month, day, hour, min, sec, 0, ZoneOffset.UTC))).getOrElse {
->>>>>>> 95017f4a
       // TODO Would be better if this message had the real input.
       throw new ParseFailure("Invalid date", s"$year-$month-$day $hour:$min:$sec")
     }
