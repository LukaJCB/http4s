package org.http4s

import scala.language.reflectiveCalls

import concurrent.{ExecutionContext, Future}
<<<<<<< HEAD
import play.api.libs.iteratee.{Done, Cont, Iteratee}
import play.api.libs.iteratee.Input
=======
import play.api.libs.iteratee.{Enumerator, Iteratee}
>>>>>>> 942a8ec8

class MockServer(route: Route)(implicit executor: ExecutionContext = ExecutionContext.global) {
  import MockServer.Response

<<<<<<< HEAD
  def apply(req: Request[Raw]): Future[Response] = {
=======
  def apply(req: RequestHead, enum: Enumerator[Chunk]): Future[Response] = {
>>>>>>> 942a8ec8
    try {
      route.lift(req).fold(Future.successful(onNotFound)) { parser =>
        val it = parser.flatMap { responder =>
          val responseBodyIt: Iteratee[Chunk, Array[Byte]] = Iteratee.consume()
          responder.body.transform(responseBodyIt).map(Response(responder.statusLine, responder.headers, _))
        }
        enum.run(it)
      }
    } catch {
      case t: Throwable => Future.successful(onError(t))
    }
  }

<<<<<<< HEAD
  def render(responder: Responder[HttpChunk]): Future[Response] = {

    val it: Iteratee[HttpChunk,(Raw, Headers)] = {
      def step(result: List[Array[Byte]])(in: Input[HttpChunk]): Iteratee[HttpChunk,(Raw, Headers)] = {
        in match {
          case Input.El(HttpEntity(data)) => Cont( i => step(data::result)(i))
          case Input.El(HttpTrailer(trailer)) => Done((result.reverse.toArray.flatten, trailer))
          case Input.EOF => Done((result.reverse.toArray.flatten , Headers.Empty))
          case Input.El(_) => sys.error("Multipart or file not implemented yet") // TODO: make this real
        }
      }
      Cont{ i => step(Nil)(i)}
    }


    responder.body.run(it).map { case (body,trailer) =>
      Response(statusLine = responder.statusLine, headers = responder.headers, body = body)
    }
  }

=======
>>>>>>> 942a8ec8
  def onNotFound: MockServer.Response = Response(statusLine = StatusLine.NotFound)

  def onError: PartialFunction[Throwable, Response] = {
    case e: Exception =>
      e.printStackTrace()
      Response(statusLine = StatusLine.InternalServerError)
  }
}

object MockServer {
  case class Response(
    statusLine: StatusLine = StatusLine.Ok,
    headers: Headers = Headers.Empty,
    body: Array[Byte] = Array.empty
  )
}<|MERGE_RESOLUTION|>--- conflicted
+++ resolved
@@ -3,21 +3,12 @@
 import scala.language.reflectiveCalls
 
 import concurrent.{ExecutionContext, Future}
-<<<<<<< HEAD
-import play.api.libs.iteratee.{Done, Cont, Iteratee}
-import play.api.libs.iteratee.Input
-=======
 import play.api.libs.iteratee.{Enumerator, Iteratee}
->>>>>>> 942a8ec8
 
 class MockServer(route: Route)(implicit executor: ExecutionContext = ExecutionContext.global) {
   import MockServer.Response
 
-<<<<<<< HEAD
-  def apply(req: Request[Raw]): Future[Response] = {
-=======
   def apply(req: RequestHead, enum: Enumerator[Chunk]): Future[Response] = {
->>>>>>> 942a8ec8
     try {
       route.lift(req).fold(Future.successful(onNotFound)) { parser =>
         val it = parser.flatMap { responder =>
@@ -31,29 +22,6 @@
     }
   }
 
-<<<<<<< HEAD
-  def render(responder: Responder[HttpChunk]): Future[Response] = {
-
-    val it: Iteratee[HttpChunk,(Raw, Headers)] = {
-      def step(result: List[Array[Byte]])(in: Input[HttpChunk]): Iteratee[HttpChunk,(Raw, Headers)] = {
-        in match {
-          case Input.El(HttpEntity(data)) => Cont( i => step(data::result)(i))
-          case Input.El(HttpTrailer(trailer)) => Done((result.reverse.toArray.flatten, trailer))
-          case Input.EOF => Done((result.reverse.toArray.flatten , Headers.Empty))
-          case Input.El(_) => sys.error("Multipart or file not implemented yet") // TODO: make this real
-        }
-      }
-      Cont{ i => step(Nil)(i)}
-    }
-
-
-    responder.body.run(it).map { case (body,trailer) =>
-      Response(statusLine = responder.statusLine, headers = responder.headers, body = body)
-    }
-  }
-
-=======
->>>>>>> 942a8ec8
   def onNotFound: MockServer.Response = Response(statusLine = StatusLine.NotFound)
 
   def onError: PartialFunction[Throwable, Response] = {
