package org.http4s

import java.io._
import xml.{Elem, XML, NodeSeq}
import org.xml.sax.{SAXException, InputSource}
import javax.xml.parsers.SAXParser
import scala.util.{Success, Try}
import scalaz.\/
import scalaz.stream._
import scalaz.syntax.id._
import scalaz.concurrent.Task

<<<<<<< HEAD
class BodyParser[A] private (p: Process[Task, Response \/ A]) {
  def apply(f: A => Response): Process[Task, Response] = p.map(_.fold(identity, f))
  def map[B](f: A => B): BodyParser[B] = new BodyParser(p.map(_.map(f)))
//  def flatMap[B](f: A => BodyParser[B]): BodyParser[B] =
//    BodyParser(it.flatMap[Either[Response, B]](_.fold(
//      { responder: Response => Done(Left(responder)) },
//      { a: A => f(a).it }
//    )))
//  def joinRight[A1 >: A, B](implicit ev: <:<[A1, Either[Response, B]]): BodyParser[B] = BodyParser(it.map(_.joinRight))
=======
case class BodyParser[A](it: Iteratee[Chunk, Either[Response, A]]) {
  def apply(f: A => Response): Iteratee[Chunk, Response] = it.map(_.right.map(f).merge)(oec)
  def map[B](f: A => B)(implicit ec: ExecutionContext): BodyParser[B] = BodyParser(it.map[Either[Response, B]](_.right.map(f)))
  def flatMap[B](f: A => BodyParser[B])(implicit ec: ExecutionContext): BodyParser[B] =
    BodyParser(it.flatMap[Either[Response, B]](_.fold(
      { response: Response => Done(Left(response)) },
      { a: A => f(a).it }
    )))

  def joinRight[A1 >: A, B](implicit ev: <:<[A1, Either[Response, B]]): BodyParser[B] = BodyParser(it.map(_.joinRight)(oec))
>>>>>>> 49340f65
}

object BodyParser {
  val DefaultMaxEntitySize = Http4sConfig.getInt("org.http4s.default-max-entity-size")
/*
  private val BodyChunkConsumer: Iteratee[BodyChunk, BodyChunk] = Iteratee.consume[BodyChunk]()

  implicit def bodyParserToResponderIteratee(bodyParser: BodyParser[Response]): Iteratee[Chunk, Response] =
<<<<<<< HEAD

  def text[A](req: Request, limit: Int = DefaultMaxEntitySize): BodyParser[String] =
    new BodyParser(req.body |> takeBytes(limit)).map(_.decodeString(req.prelude.charset))
=======
    bodyParser(identity)

  def text[A](charset: CharacterSet, limit: Int = DefaultMaxEntitySize): BodyParser[String] =
    consumeUpTo(BodyChunkConsumer, limit).map(_.decodeString(charset))(oec)
>>>>>>> 49340f65

  /**
   * Handles a request body as XML.
   *
   * TODO Not an ideal implementation.  Would be much better with an asynchronous XML parser, such as Aalto.
   * TODO how to pass the EC correctly?
   *
   * @param charset the charset of the input
   * @param limit the maximum size before an EntityTooLarge error is returned
   * @param parser the SAX parser to use to parse the XML
   * @return a request handler
   */
  def xml(charset: CharacterSet,
          limit: Int = DefaultMaxEntitySize,
          parser: SAXParser = XML.parser,
          onSaxException: SAXException => Response = { saxEx => /*saxEx.printStackTrace();*/ Status.BadRequest() })
  : BodyParser[Elem] =
    consumeUpTo(BodyChunkConsumer, limit).map { bytes =>
      val in = bytes.iterator.asInputStream
      val source = new InputSource(in)
      source.setEncoding(charset.value)
      Try(XML.loadXML(source, parser)).map(Right(_)).recover {
        case e: SAXException => Left(onSaxException(e))
      }.get
    }(tec).joinRight

  def ignoreBody: BodyParser[Unit] = BodyParser(whileBodyChunk &>> Iteratee.ignore[BodyChunk].map(Right(_))(oec))

  def trailer: BodyParser[TrailerChunk] = BodyParser(
    Enumeratee.dropWhile[Chunk](_.isInstanceOf[BodyChunk])(oec) &>>
      (Iteratee.head[Chunk].map {
        case Some(trailer: TrailerChunk) => Right(trailer)
        case _ =>                           Right(TrailerChunk())
      }(oec)))
*/

  private def takeBytes(n: Int): Process.Process1[Chunk, Response \/ Chunk] = {
    Process.await1[Chunk] flatMap {
      case chunk: BodyChunk =>
        if (chunk.length > n)
          Process.halt
        else
          Process.emit(chunk.right) fby takeBytes(n - chunk.length)
      case chunk =>
        Process.emit(chunk.right) fby takeBytes(n)
    }
  }

/*
  val whileBodyChunk: Enumeratee[Chunk, BodyChunk] = new CheckDone[Chunk, BodyChunk] {
    def step[A](k: K[BodyChunk, A]): K[Chunk, Iteratee[BodyChunk, A]] = {
      case in @ Input.El(e: BodyChunk) =>
        new CheckDone[Chunk, BodyChunk] {
          def continue[A](k: K[BodyChunk, A]) = Cont(step(k))
        } &> k(in.asInstanceOf[Input[BodyChunk]])
      case in @ Input.El(e) =>
        Done(Cont(k), in)
      case in @ Input.Empty =>
        new CheckDone[Chunk, BodyChunk] { def continue[A](k: K[BodyChunk, A]) = Cont(step(k)) } &> k(in)
      case Input.EOF => Done(Cont(k), Input.EOF)
    }
    def continue[A](k: K[BodyChunk, A]) = Cont(step(k))
  }

  // TODO: why are we using blocking file ops here!?!
  // File operations
  def binFile(file: java.io.File)(f: => Response)(implicit ec: ExecutionContext): Iteratee[Chunk,Response] = {
    val out = new java.io.FileOutputStream(file)
    whileBodyChunk &>> Iteratee.foreach[BodyChunk]{ d => out.write(d.toArray) }(ec).map{ _ => out.close(); f }(oec)
  }

  def textFile(req: RequestPrelude, in: java.io.File)(f: => Response)(implicit ec: ExecutionContext): Iteratee[Chunk,Response] = {
    val is = new java.io.PrintStream(new FileOutputStream(in))
    whileBodyChunk &>> Iteratee.foreach[BodyChunk]{ d => is.print(d.decodeString(req.charset)) }(ec).map{ _ => is.close(); f }(oec)
  }
*/
}<|MERGE_RESOLUTION|>--- conflicted
+++ resolved
@@ -10,28 +10,18 @@
 import scalaz.syntax.id._
 import scalaz.concurrent.Task
 
-<<<<<<< HEAD
 class BodyParser[A] private (p: Process[Task, Response \/ A]) {
   def apply(f: A => Response): Process[Task, Response] = p.map(_.fold(identity, f))
   def map[B](f: A => B): BodyParser[B] = new BodyParser(p.map(_.map(f)))
-//  def flatMap[B](f: A => BodyParser[B]): BodyParser[B] =
-//    BodyParser(it.flatMap[Either[Response, B]](_.fold(
-//      { responder: Response => Done(Left(responder)) },
-//      { a: A => f(a).it }
-//    )))
-//  def joinRight[A1 >: A, B](implicit ev: <:<[A1, Either[Response, B]]): BodyParser[B] = BodyParser(it.map(_.joinRight))
-=======
-case class BodyParser[A](it: Iteratee[Chunk, Either[Response, A]]) {
-  def apply(f: A => Response): Iteratee[Chunk, Response] = it.map(_.right.map(f).merge)(oec)
-  def map[B](f: A => B)(implicit ec: ExecutionContext): BodyParser[B] = BodyParser(it.map[Either[Response, B]](_.right.map(f)))
+/*
   def flatMap[B](f: A => BodyParser[B])(implicit ec: ExecutionContext): BodyParser[B] =
     BodyParser(it.flatMap[Either[Response, B]](_.fold(
-      { response: Response => Done(Left(response)) },
-      { a: A => f(a).it }
+    { response: Response => Done(Left(response)) },
+    { a: A => f(a).it }
     )))
 
   def joinRight[A1 >: A, B](implicit ev: <:<[A1, Either[Response, B]]): BodyParser[B] = BodyParser(it.map(_.joinRight)(oec))
->>>>>>> 49340f65
+*/
 }
 
 object BodyParser {
@@ -40,16 +30,10 @@
   private val BodyChunkConsumer: Iteratee[BodyChunk, BodyChunk] = Iteratee.consume[BodyChunk]()
 
   implicit def bodyParserToResponderIteratee(bodyParser: BodyParser[Response]): Iteratee[Chunk, Response] =
-<<<<<<< HEAD
-
-  def text[A](req: Request, limit: Int = DefaultMaxEntitySize): BodyParser[String] =
-    new BodyParser(req.body |> takeBytes(limit)).map(_.decodeString(req.prelude.charset))
-=======
     bodyParser(identity)
 
   def text[A](charset: CharacterSet, limit: Int = DefaultMaxEntitySize): BodyParser[String] =
     consumeUpTo(BodyChunkConsumer, limit).map(_.decodeString(charset))(oec)
->>>>>>> 49340f65
 
   /**
    * Handles a request body as XML.
