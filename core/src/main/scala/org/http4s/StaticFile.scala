--- conflicted
+++ resolved
@@ -8,15 +8,11 @@
 import cats.effect.Sync
 import fs2.Stream._
 import fs2._
+import fs2.interop.scodec.ByteVectorChunk
 import fs2.io._
 import fs2.io.file.{FileHandle, pulls}
 import org.http4s.Status.NotModified
 import org.http4s.headers._
-<<<<<<< HEAD
-=======
-import org.http4s.util.ByteVectorChunk
-import org.http4s.util.threads.DefaultPool
->>>>>>> 1b43af7d
 import org.log4s.getLogger
 import scodec.bits.ByteVector
 
@@ -47,15 +43,11 @@
 
       Some(Response(
         headers = headers,
-<<<<<<< HEAD
         body    = readInputStream[F](F.delay(url.openStream), DefaultBufferSize)
-=======
-        body    = readInputStream[Task](Task.delay(url.openStream), DefaultBufferSize)
           // These chunks wrap a mutable array, and we might be buffering
           // or processing them concurrently later.  Convert to something
           // immutable here for safety.
           .mapChunks(c => ByteVectorChunk(ByteVector(c.toArray)))
->>>>>>> 1b43af7d
       ))
     } else Some(Response(NotModified))
   }
