--- conflicted
+++ resolved
@@ -8,26 +8,8 @@
 import java.nio.charset.Charset
 import java.nio.charset.StandardCharsets.UTF_8
 import java.util.Locale
-<<<<<<< HEAD
-=======
 
 import scala.collection.immutable.BitSet
-import scala.util.matching.Regex
-import scala.util.matching.Regex.Match
-
-import org.parboiled2.CharPredicate
-
-private[util] trait UrlCodingUtils {
-
-  private val toSkip = BitSet((('a' to 'z') ++ ('A' to 'Z') ++ ('0' to '9') ++ "!$&'()*+,;=:/?@-._~".toSet).map(_.toInt): _*)
-  private val space = ' '.toInt
-  private val PctEncoded = """%([0-9a-fA-F][0-9a-fA-F])""".r
-  private val LowerPctEncoded = """%([0-9a-f][0-9a-f])""".r
-  private val InvalidChars = "[^\\.a-zA-Z0-9!$&'()*+,;=:/?#\\[\\]@-_~]".r
-
-  private val HexUpperCaseChars = (0 until 16) map { i ⇒ Character.toUpperCase(Character.forDigit(i, 16)) }
->>>>>>> 6140b360
-
 import scala.util.matching.Regex
 import scala.util.matching.Regex.Match
 
@@ -45,11 +27,6 @@
   private val HexUpperCaseChars = (0 until 16) map { i => Character.toUpperCase(Character.forDigit(i, 16)) }
   // scalastyle:on magic.number
 
-<<<<<<< HEAD
-  def urlEncode(toEncode: String, charset: Charset = UTF_8, spaceIsPlus: Boolean = false, toSkip: Char => Boolean = toSkip): String = {
-    val in = charset.encode(toEncode)
-    val out = CharBuffer.allocate((in.remaining() * 3).toInt)
-=======
   /**
     * Percent-encodes a string.  Depending on the parameters, this method is
     * appropriate for URI or URL form encoding.  Any resulting percent-encodings
@@ -59,33 +36,17 @@
     * @param charset the charset to use for characters that are percent encoded
     * @param spaceIsPlus if space is not skipped, determines whether it will be
     * rendreed as a `"+"` or a percent-encoding according to `charset`.
-    * @param toSkip a bitset of characters exempt from encoding.  In typical
+    * @param toSkip a predicate of characters exempt from encoding.  In typical
     * use, this is composed of all Unreserved URI characters and sometimes a
     * subset of Reserved URI characters.
     */
-  def urlEncode(toEncode: String, charset: Charset = Utf8, spaceIsPlus: Boolean = false, toSkip: BitSet = toSkip) = {
+  def urlEncode(toEncode: String, charset: Charset = UTF_8, spaceIsPlus: Boolean = false, toSkip: Char => Boolean = toSkip): String = {
     val in = charset.encode(toEncode)
-    val out = CharBuffer.allocate((in.remaining() * 3).ceil.toInt)
->>>>>>> 6140b360
+    val out = CharBuffer.allocate((in.remaining() * 3).toInt)
     while (in.hasRemaining) {
       val c = in.get().toChar
       if (toSkip(c)) {
         out.put(c)
-        if (c == '%' && in.hasRemaining) {
-          in.mark()
-          val c0 = in.get().toChar
-          if (CharPredicate.HexDigit(c0) && in.hasRemaining) {
-            val c1 = in.get().toChar
-            if (CharPredicate.HexDigit(c1)) {
-              out.put(c0.toUpper)
-              out.put(c1.toUpper)
-            } else {
-              in.reset()
-            }
-          } else {
-            in.reset()
-          }
-        }
       } else if (c == ' ' && spaceIsPlus) {
         out.put('+')
       } else {
@@ -98,26 +59,22 @@
     out.toString
   }
 
-<<<<<<< HEAD
   private val SkipEncodeInPath =
     Unreserved ++ ":@!$&'()*+,;="
 
   def pathEncode(s: String, charset: Charset = UTF_8): String =
     UrlCodingUtils.urlEncode(s, charset, false, SkipEncodeInPath)
 
-  def urlDecode(toDecode: String, charset: Charset = UTF_8, plusIsSpace: Boolean = false, toSkip: Char => Boolean = Function.const(false)): String = {
-=======
   /**
     * Percent-decodes a string.
     * 
     * @param toDecode the string to decode
     * @param charset the charset of percent-encoded characters
     * @param plusIsSpace true if `'+'` is to be interpreted as a `' '`
-    * @param toSkip a bitset of characters whose percent-encoded form
+    * @param toSkip a predicate of characters whose percent-encoded form
     * is left percent-encoded.  Almost certainly should be left empty.
     */
-  def urlDecode(toDecode: String, charset: Charset = Utf8, plusIsSpace: Boolean = false, toSkip: BitSet = BitSet.empty) = {
->>>>>>> 6140b360
+  def urlDecode(toDecode: String, charset: Charset = UTF_8, plusIsSpace: Boolean = false, toSkip: Char => Boolean = Function.const(false)): String = {
     val in = CharBuffer.wrap(toDecode)
     // reserve enough space for 3-byte UTF-8 characters.  4-byte characters are represented
     // as surrogate pairs of characters, and will get a luxurious 6 bytes of space.
