--- conflicted
+++ resolved
@@ -11,13 +11,8 @@
 import org.http4s.util.CaseInsensitiveString
 import org.http4s.{EmptyBody, Header, Headers}
 
-<<<<<<< HEAD
 final case class Part[F[_]](headers: Headers, body: Stream[F, Byte]) {
-  def name: Option[CaseInsensitiveString] = headers.get(`Content-Disposition`).map(_.name)
-=======
-final case class Part(headers: Headers, body: Stream[Task, Byte]) {
   def name: Option[String] = headers.get(`Content-Disposition`).flatMap(_.parameters.get("name"))
->>>>>>> 95017f4a
 }
 
 object Part {
