package org.http4s

import org.scalatest.{OptionValues, WordSpec, Matchers}

<<<<<<< HEAD
class ResponderSpec extends Specification {
  val resp = Response(ResponsePrelude(Status.Ok))
=======
class ResponderSpec extends WordSpec with Matchers with OptionValues {
  val resp = Responder(ResponsePrelude(Status.Ok))
>>>>>>> e9cc5325

  "Responder" should {
    "Change status" in {
      val resp = Response(ResponsePrelude(Status.Ok))

      resp.status should equal (Status.Ok)

      resp.status(Status.BadGateway).status should equal (Status.BadGateway)
    }

    "Replace content type" in {
      resp.contentType should be (None)
      val c1 = resp.addHeader(HttpHeaders.ContentLength(4))
        .contentType(ContentType.`text/plain`)
        .addHeader(HttpHeaders.Host("foo"))

      c1.prelude.headers.count(_.name == HttpHeaders.ContentLength.name) should equal (1)
      c1.prelude.headers should have length (3)
      c1.contentType.value should equal (ContentType.`text/plain`)

      val c2 = c1.contentType(ContentType.`application/json`)

      c2.contentType.value should equal (ContentType.`application/json`)

      c2.prelude.headers.count(_.name == HttpHeaders.ContentType.name) should equal (1)
      c2.prelude.headers.count(_.name == HttpHeaders.ContentLength.name) should equal (1)
      c2.prelude.headers.count(_.name == HttpHeaders.Host.name) should equal (1)
    }

    "Replace headers" in {
      val wHeader = resp.addHeader(HttpHeaders.Connection(Nil))
      wHeader.prelude.headers.get(HttpHeaders.Connection).value should equal (HttpHeaders.Connection(Nil))

      val newHeaders = wHeader.dropHeader(HttpHeaders.Connection)
      newHeaders.prelude.headers.get(HttpHeaders.Connection) should be (None)
    }

  }
}<|MERGE_RESOLUTION|>--- conflicted
+++ resolved
@@ -2,13 +2,8 @@
 
 import org.scalatest.{OptionValues, WordSpec, Matchers}
 
-<<<<<<< HEAD
-class ResponderSpec extends Specification {
+class ResponderSpec extends WordSpec with Matchers with OptionValues {
   val resp = Response(ResponsePrelude(Status.Ok))
-=======
-class ResponderSpec extends WordSpec with Matchers with OptionValues {
-  val resp = Responder(ResponsePrelude(Status.Ok))
->>>>>>> e9cc5325
 
   "Responder" should {
     "Change status" in {
