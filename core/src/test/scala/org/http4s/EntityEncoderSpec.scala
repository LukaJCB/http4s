--- conflicted
+++ resolved
@@ -23,11 +23,7 @@
       .map(_.getOrElse(""))
       .unsafeRun
 
-<<<<<<< HEAD
-   def writeToByteVector[A](a: A)(implicit W: EntityEncoder[A]): Chunk[Byte] =
-=======
   def writeToByteVector[A](a: A)(implicit W: EntityEncoder[A]): Chunk[Byte] =
->>>>>>> 93938ff9
     eval(W.toEntity(a))
       .flatMap { case Entity(body, _ ) => body }
       .bufferAll
