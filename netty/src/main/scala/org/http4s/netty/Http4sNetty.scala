--- conflicted
+++ resolved
@@ -26,16 +26,10 @@
 import io.netty.handler.ssl.SslHandler
 import io.netty.handler.codec.http.{HttpServerCodec, DefaultHttpContent, DefaultFullHttpResponse}
 import scala.collection.mutable.ListBuffer
-<<<<<<< HEAD
 import scalaz.concurrent.Task
 import scalaz.{-\/, \/-, \/}
 import scalaz.stream.Process._
-import scala.util.control.NonFatal
-import scalaz.stream.Process
 import scalaz.stream.async
-=======
-import akka.util.ByteString
->>>>>>> dbaa7e47
 
 
 object Http4sNetty {
@@ -45,12 +39,7 @@
     }
 }
 
-<<<<<<< HEAD
-
 abstract class Http4sNetty
-=======
-abstract class Http4sNetty(implicit executor: ExecutionContext)
->>>>>>> dbaa7e47
             extends ChannelInboundHandlerAdapter with Logging {
 
   def service: HttpService
