package org.http4s
package server
package middleware

import java.nio.charset.StandardCharsets

import org.http4s.dsl._
import org.http4s.headers._
import org.specs2.mutable.Specification

class CORSSpec extends Http4sSpec {

  val service = HttpService {
    case req if req.pathInfo == "/foo" => Response(Ok).withBody("foo")
    case req if req.pathInfo == "/bar" => Response(Unauthorized).withBody("bar")
  }

  val cors1 = CORS(service)
  val cors2 = CORS(service, CORSConfig(
    anyOrigin = false,
    allowCredentials = false,
    maxAge = 0,
    allowedOrigins = Some(Set("http://allowed.com/"))))

  def headerCheck(h: Header) = h is `Access-Control-Max-Age`
  def matchHeader(hs: Headers, hk: HeaderKey.Extractable, expected: String) =
    hs.get(hk).fold(false)(_.value === expected)

  def buildRequest(path: String, method: Method = GET) =
    Request(uri = Uri(path= path), method = method).replaceAllHeaders(
      Header("Origin", "http://allowed.com/"),
      Header("Access-Control-Request-Method", "GET"))

  "CORS" should {
    "Be omitted when unrequested" in {
      val req = Request(uri = Uri(path = "foo"))
      cors1.orNotFound(req).map(_.headers) must returnValue(contain(headerCheck _).not)
      cors2.orNotFound(req).map(_.headers) must returnValue(contain(headerCheck _).not)
    }

    "Respect Access-Control-Allow-Credentials" in {
      val req = buildRequest("/foo")
      cors1.orNotFound(req).map((resp: Response) => matchHeader(resp.headers, `Access-Control-Allow-Credentials`, "true")).unsafeRun
      cors2.orNotFound(req).map((resp: Response) => matchHeader(resp.headers, `Access-Control-Allow-Credentials`, "false")).unsafeRun
    }

    "Offer a successful reply to OPTIONS on fallthrough" in {
      val req = buildRequest("/unexistant", OPTIONS)
      cors1.orNotFound(req).map((resp: Response) => resp.status.isSuccess && matchHeader(resp.headers, `Access-Control-Allow-Credentials`, "true")).unsafeRun
      cors2.orNotFound(req).map((resp: Response) => resp.status.isSuccess && matchHeader(resp.headers, `Access-Control-Allow-Credentials`, "false")).unsafeRun
    }

    "Always respond with 200 and empty body for OPTIONS request" in {
      val req = buildRequest("/bar", OPTIONS)
<<<<<<< HEAD
      cors1.orNotFound(req).map(_.headers must not contain(headerCheck _)).unsafeRun
      cors2.orNotFound(req).map(_.headers must not contain(headerCheck _)).unsafeRun
=======
      cors1.orNotFound(req).map(_.headers must contain(headerCheck _)).unsafePerformSync
      cors2.orNotFound(req).map(_.headers must contain(headerCheck _)).unsafePerformSync
>>>>>>> 8ff58967
    }

    "Fall through" in {
      val req = buildRequest("/2")
      val s1 = CORS(HttpService { case GET -> Root / "1" => Ok() })
      val s2 = CORS(HttpService { case GET -> Root / "2" => Ok() })
      (s1 |+| s2).orNotFound(req) must returnStatus(Ok)
    }
  }
}<|MERGE_RESOLUTION|>--- conflicted
+++ resolved
@@ -52,13 +52,8 @@
 
     "Always respond with 200 and empty body for OPTIONS request" in {
       val req = buildRequest("/bar", OPTIONS)
-<<<<<<< HEAD
-      cors1.orNotFound(req).map(_.headers must not contain(headerCheck _)).unsafeRun
-      cors2.orNotFound(req).map(_.headers must not contain(headerCheck _)).unsafeRun
-=======
-      cors1.orNotFound(req).map(_.headers must contain(headerCheck _)).unsafePerformSync
-      cors2.orNotFound(req).map(_.headers must contain(headerCheck _)).unsafePerformSync
->>>>>>> 8ff58967
+      cors1.orNotFound(req).map(_.headers must contain(headerCheck _)).unsafeRun
+      cors2.orNotFound(req).map(_.headers must contain(headerCheck _)).unsafeRun
     }
 
     "Fall through" in {
