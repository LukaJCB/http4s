--- conflicted
+++ resolved
@@ -32,28 +32,18 @@
 
   def withExecutionContext(executionContext: ExecutionContext): Self
 
+  /** Sets the handler for errors thrown invoking the service.  Is not
+    * guaranteed to be invoked on errors on the server backend, such as
+    * parsing a request or handling a context timeout.
+    */
+  def withServiceErrorHandler(serviceErrorHandler: ServiceErrorHandler[F]): Self
+
   def mountService(service: HttpService[F], prefix: String = ""): Self
 
   /** Returns a task to start a server.  The task completes with a
     * reference to the server when it has started.
     */
-<<<<<<< HEAD
   def start: F[Server[F]]
-=======
-  def start: Task[Server]
-
-  /** Sets the handler for errors thrown invoking the service.  Is not
-    * guaranteed to be invoked on errors on the server backend, such as
-    * parsing a request or handling a context timeout.
-    */
-  def withServiceErrorHandler(serviceErrorHandler: ServiceErrorHandler): Self
-
-  /** Convenience method to run a server.  The method blocks
-    * until the server is started.
-    */
-  final def run: Server =
-    start.unsafeRun
->>>>>>> 95017f4a
 
   /**
    * Runs the server as a process that never emits.  Useful for a server
