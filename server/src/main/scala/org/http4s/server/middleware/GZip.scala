package org.http4s
package server
package middleware

import java.util.zip.Deflater

import fs2._
import fs2.Stream._
import fs2.compress._
import org.http4s.batteries._
import org.http4s.headers._
import org.log4s.getLogger

object GZip {
  private[this] val logger = getLogger
  // TODO: It could be possible to look for Task.now type bodies, and change the Content-Length header after
  // TODO      zipping and buffering all the input. Just a thought.
  def apply(service: HttpService, bufferSize: Int = 32 * 1024, level: Int = Deflater.DEFAULT_COMPRESSION): HttpService = Service.lift {
    req: Request =>
      req.headers.get(`Accept-Encoding`) match {
        case Some(acceptEncoding) if acceptEncoding.satisfiedBy(ContentCoding.gzip)
                                  || acceptEncoding.satisfiedBy(ContentCoding.`x-gzip`) =>
          service.map {
            case resp: Response =>
              if (isZippable(resp)) {
                logger.trace("GZip middleware encoding content")
                // Need to add the Gzip header
<<<<<<< HEAD
                val b = chunk(header) ++
                  resp.body.through(deflate(
                    level = level,
                    nowrap = true,
                    bufferSize = bufferSize
                  ))
=======
                val b = emit(ByteVector.view(header)) ++
                resp.body.pipe(scalaz.stream.compress.deflate(
                  level = level,
                  nowrap = true,
                  bufferSize = bufferSize
                ))
>>>>>>> 9a547c49

                resp.removeHeader(`Content-Length`)
                  .putHeaders(`Content-Encoding`(ContentCoding.gzip))
                  .copy(body = b)
              }
              else resp  // Don't touch it, Content-Encoding already set
            case Pass => Pass
          }.apply(req)

        case _ => service(req)
      }
  }

  private def isZippable(resp: Response): Boolean = {
    val contentType = resp.headers.get(`Content-Type`)
    resp.headers.get(`Content-Encoding`).isEmpty &&
      (contentType.isEmpty || contentType.get.mediaType.compressible ||
      (contentType.get.mediaType eq MediaType.`application/octet-stream`))
  }



  private val GZIP_MAGIC_NUMBER = 0x8b1f
  private val TRAILER_LENGTH = 8

  private val header: Chunk[Byte] = Chunk.bytes(Array(
    GZIP_MAGIC_NUMBER.toByte,           // Magic number (int16)
    (GZIP_MAGIC_NUMBER >> 8).toByte,    // Magic number  c
    Deflater.DEFLATED.toByte,           // Compression method
    0.toByte,                           // Flags
    0.toByte,                           // Modification time (int32)
    0.toByte,                           // Modification time  c
    0.toByte,                           // Modification time  c
    0.toByte,                           // Modification time  c
    0.toByte,                           // Extra flags
    0.toByte)                           // Operating system
  )
}<|MERGE_RESOLUTION|>--- conflicted
+++ resolved
@@ -25,22 +25,12 @@
               if (isZippable(resp)) {
                 logger.trace("GZip middleware encoding content")
                 // Need to add the Gzip header
-<<<<<<< HEAD
                 val b = chunk(header) ++
                   resp.body.through(deflate(
                     level = level,
                     nowrap = true,
                     bufferSize = bufferSize
                   ))
-=======
-                val b = emit(ByteVector.view(header)) ++
-                resp.body.pipe(scalaz.stream.compress.deflate(
-                  level = level,
-                  nowrap = true,
-                  bufferSize = bufferSize
-                ))
->>>>>>> 9a547c49
-
                 resp.removeHeader(`Content-Length`)
                   .putHeaders(`Content-Encoding`(ContentCoding.gzip))
                   .copy(body = b)
