package org.http4s
package parser

import org.http4s.headers.Authorization
import org.http4s.util.NonEmptyList
import org.http4s.util.string._

class AuthorizationHeaderSpec extends Http4sSpec {

  def hparse(value: String) = HttpHeaderParser.AUTHORIZATION(value)

  "Authorization header" should {
    "Parse a valid OAuth2 header" in {
      val token = (('a' to 'z') ++ ('A' to 'Z') ++ ('0' to '9') ++ "-._~+/".toSeq).mkString
<<<<<<< HEAD
      val h = Authorization(OAuth2BearerToken(token + "="))
      hparse(h.value) must beRight(h)
=======
      val h = Authorization(Credentials.Token(AuthScheme.Bearer, token + "="))
      hparse(h.value) must be_\/-(h)
>>>>>>> c0bdcb75
    }

    "Reject an invalid OAuth2 header" in {
      val invalidTokens = Seq("f!@", "=abc", "abc d")
      forall(invalidTokens) { token =>
<<<<<<< HEAD
        val h = Authorization(OAuth2BearerToken(token))
        hparse(h.value) must beLeft
=======
        val h = Authorization(Credentials.Token(AuthScheme.Bearer, token))
        hparse(h.value) must be_-\/
>>>>>>> c0bdcb75
      }
    }

    "Parse a KeyValueCredentials header" in {
      val scheme = "foo"
      val params = NonEmptyList("abc" -> "123")
      val h = Authorization(Credentials.AuthParams(scheme.ci, params))
      hparse(h.value) must be_\/-(h)
    }
  }
}<|MERGE_RESOLUTION|>--- conflicted
+++ resolved
@@ -1,8 +1,8 @@
 package org.http4s
 package parser
 
+import cats.data.NonEmptyList
 import org.http4s.headers.Authorization
-import org.http4s.util.NonEmptyList
 import org.http4s.util.string._
 
 class AuthorizationHeaderSpec extends Http4sSpec {
@@ -12,33 +12,23 @@
   "Authorization header" should {
     "Parse a valid OAuth2 header" in {
       val token = (('a' to 'z') ++ ('A' to 'Z') ++ ('0' to '9') ++ "-._~+/".toSeq).mkString
-<<<<<<< HEAD
-      val h = Authorization(OAuth2BearerToken(token + "="))
+      val h = Authorization(Credentials.Token(AuthScheme.Bearer, token + "="))
       hparse(h.value) must beRight(h)
-=======
-      val h = Authorization(Credentials.Token(AuthScheme.Bearer, token + "="))
-      hparse(h.value) must be_\/-(h)
->>>>>>> c0bdcb75
     }
 
     "Reject an invalid OAuth2 header" in {
       val invalidTokens = Seq("f!@", "=abc", "abc d")
       forall(invalidTokens) { token =>
-<<<<<<< HEAD
-        val h = Authorization(OAuth2BearerToken(token))
+        val h = Authorization(Credentials.Token(AuthScheme.Bearer, token))
         hparse(h.value) must beLeft
-=======
-        val h = Authorization(Credentials.Token(AuthScheme.Bearer, token))
-        hparse(h.value) must be_-\/
->>>>>>> c0bdcb75
       }
     }
 
     "Parse a KeyValueCredentials header" in {
       val scheme = "foo"
-      val params = NonEmptyList("abc" -> "123")
+      val params = NonEmptyList("abc" -> "123", Nil)
       val h = Authorization(Credentials.AuthParams(scheme.ci, params))
-      hparse(h.value) must be_\/-(h)
+      hparse(h.value) must beRight(h)
     }
   }
 }