package org.http4s
package parser

import java.net.InetAddress
import java.time.Instant

import cats.data.NonEmptyList
import cats.implicits._
import org.http4s.headers._
import org.http4s.headers.ETag.EntityTag
<<<<<<< HEAD
=======
import scalaz.{\/-, Success}
import org.http4s.util.NonEmptyList
import java.net.{InetAddress, Inet6Address}
>>>>>>> 32146ee5

class SimpleHeadersSpec extends Http4sSpec {

  "SimpleHeaders" should {

    "parse Connection" in {
      val header = Connection("closed".ci)
      HttpHeaderParser.parseHeader(header.toRaw) must beRight(header)
    }

    "parse Content-Length" in {
      val header = `Content-Length`.unsafeFromLong(4)
      HttpHeaderParser.parseHeader(header.toRaw) must beRight(header)

      val bad = Header(header.name.toString, "foo")
      HttpHeaderParser.parseHeader(bad) must beLeft
    }

    "parse Content-Encoding" in {
      val header = `Content-Encoding`(ContentCoding.`pack200-gzip`)
      HttpHeaderParser.parseHeader(header.toRaw) must beRight(header)
    }

    "parse Content-Disposition" in {
      val header = `Content-Disposition`("foo", Map("one" -> "two", "three" -> "four"))
      HttpHeaderParser.parseHeader(header.toRaw) must beRight(header)

      val bad = Header(header.name.toString, "foo; bar")
      HttpHeaderParser.parseHeader(bad) must beLeft
    }

    "parse Date" in {       // mills are lost, get rid of them
      val header = Date(Instant.now).toRaw.parsed
      HttpHeaderParser.parseHeader(header.toRaw) must beRight(header)

      val bad = Header(header.name.toString, "foo")
      HttpHeaderParser.parseHeader(bad) must beLeft
    }

    "parse Host" in {
      val header1 = Host("foo", Some(5))
      HttpHeaderParser.parseHeader(header1.toRaw) must beRight(header1)

      val header2 = Host("foo", None)
      HttpHeaderParser.parseHeader(header2.toRaw) must beRight(header2)

      val bad = Header(header1.name.toString, "foo:bar")
      HttpHeaderParser.parseHeader(bad) must beLeft
    }

    "parse Last-Modified" in {
      val header = `Last-Modified`(Instant.now).toRaw.parsed
      HttpHeaderParser.parseHeader(header.toRaw) must beRight(header)

      val bad = Header(header.name.toString, "foo")
      HttpHeaderParser.parseHeader(bad) must beLeft
    }

    "parse If-Modified-Since" in {
      val header = `If-Modified-Since`(Instant.now).toRaw.parsed
      HttpHeaderParser.parseHeader(header.toRaw) must beRight(header)

      val bad = Header(header.name.toString, "foo")
      HttpHeaderParser.parseHeader(bad) must beLeft
    }

    "parse ETag" in {
      ETag.EntityTag("hash", weak = true).toString() must_== "W/\"hash\""
      ETag.EntityTag("hash", weak = false).toString() must_== "\"hash\""

      val headers = Seq(ETag("hash"),
                        ETag("hash", true))

      foreach(headers){ header =>
        HttpHeaderParser.parseHeader(header.toRaw) must beRight(header)
      }
    }

    "parse If-None-Match" in {
      val headers = Seq(`If-None-Match`(EntityTag("hash")),
                        `If-None-Match`(EntityTag("123-999")),
                        `If-None-Match`(EntityTag("123-999"), EntityTag("hash")),
                        `If-None-Match`(EntityTag("123-999", weak = true), EntityTag("hash")),
                        `If-None-Match`.`*`)
      foreach(headers){ header =>
        HttpHeaderParser.parseHeader(header.toRaw) must beRight(header)
      }
    }

    "parse Transfer-Encoding" in {
      val header = `Transfer-Encoding`(TransferCoding.chunked)
      HttpHeaderParser.parseHeader(header.toRaw) must beRight(header)

      val header2 = `Transfer-Encoding`(TransferCoding.compress)
      HttpHeaderParser.parseHeader(header2.toRaw) must beRight(header2)
    }

    "parse User-Agent" in {
      val header = `User-Agent`(AgentProduct("foo", Some("bar")), Seq(AgentComment("foo")))
      header.value must_== "foo/bar (foo)"

      HttpHeaderParser.parseHeader(header.toRaw) must beRight(header)

      val header2 = `User-Agent`(AgentProduct("foo"), Seq(AgentProduct("bar", Some("biz")), AgentComment("blah")))
      header2.value must_== "foo bar/biz (blah)"
      HttpHeaderParser.parseHeader(header2.toRaw) must beRight(header2)

      val headerstr = "Mozilla/5.0 (Android; Mobile; rv:30.0) Gecko/30.0 Firefox/30.0"
      HttpHeaderParser.parseHeader(Header.Raw(`User-Agent`.name, headerstr)) must beRight(
        `User-Agent`(AgentProduct("Mozilla", Some("5.0")), Seq(
            AgentComment("Android; Mobile; rv:30.0"),
            AgentProduct("Gecko", Some("30.0")),
            AgentProduct("Firefox", Some("30.0"))
          )
        )
      )
    }

<<<<<<< HEAD
    "parse X-Forward-Spec" in {
      val header1 = `X-Forwarded-For`(NonEmptyList.of(InetAddress.getLocalHost.some))
      HttpHeaderParser.parseHeader(header1.toRaw) must beRight(header1)

      val header2 = `X-Forwarded-For`(
        InetAddress.getLocalHost.some,
        InetAddress.getLoopbackAddress.some)
      HttpHeaderParser.parseHeader(header2.toRaw) must beRight(header2)

      val bad = Header(header1.name.toString, "foo")
      HttpHeaderParser.parseHeader(bad) must beLeft
=======
    "parse X-Forwarded-For" in {
      // ipv4
      val header2 = `X-Forwarded-For`(NonEmptyList(
        Some(InetAddress.getLocalHost),
        Some(InetAddress.getLoopbackAddress)))
      HttpHeaderParser.parseHeader(header2.toRaw) must be_\/-(header2)

      // ipv6
      val header3 = `X-Forwarded-For`(NonEmptyList(
        Some(InetAddress.getByName("::1")),
        Some(InetAddress.getByName("2001:0db8:85a3:0000:0000:8a2e:0370:7334"))))
      HttpHeaderParser.parseHeader(header3.toRaw) must be_\/-(header3)

      // "unknown"
      val header4 = `X-Forwarded-For`(NonEmptyList(None))
      HttpHeaderParser.parseHeader(header4.toRaw) must be_\/-(header4)

      val bad = Header("x-forwarded-for", "foo")
      HttpHeaderParser.parseHeader(bad) must be_-\/

      val bad2 = Header("x-forwarded-for", "256.56.56.56")
      HttpHeaderParser.parseHeader(bad2) must be_-\/
>>>>>>> 32146ee5
    }
  }
}<|MERGE_RESOLUTION|>--- conflicted
+++ resolved
@@ -8,12 +8,6 @@
 import cats.implicits._
 import org.http4s.headers._
 import org.http4s.headers.ETag.EntityTag
-<<<<<<< HEAD
-=======
-import scalaz.{\/-, Success}
-import org.http4s.util.NonEmptyList
-import java.net.{InetAddress, Inet6Address}
->>>>>>> 32146ee5
 
 class SimpleHeadersSpec extends Http4sSpec {
 
@@ -132,42 +126,28 @@
       )
     }
 
-<<<<<<< HEAD
-    "parse X-Forward-Spec" in {
-      val header1 = `X-Forwarded-For`(NonEmptyList.of(InetAddress.getLocalHost.some))
-      HttpHeaderParser.parseHeader(header1.toRaw) must beRight(header1)
-
-      val header2 = `X-Forwarded-For`(
-        InetAddress.getLocalHost.some,
-        InetAddress.getLoopbackAddress.some)
+    "parse X-Forwarded-For" in {
+      // ipv4
+      val header2 = `X-Forwarded-For`(NonEmptyList.of(
+        Some(InetAddress.getLocalHost),
+        Some(InetAddress.getLoopbackAddress)))
       HttpHeaderParser.parseHeader(header2.toRaw) must beRight(header2)
 
-      val bad = Header(header1.name.toString, "foo")
-      HttpHeaderParser.parseHeader(bad) must beLeft
-=======
-    "parse X-Forwarded-For" in {
-      // ipv4
-      val header2 = `X-Forwarded-For`(NonEmptyList(
-        Some(InetAddress.getLocalHost),
-        Some(InetAddress.getLoopbackAddress)))
-      HttpHeaderParser.parseHeader(header2.toRaw) must be_\/-(header2)
-
       // ipv6
-      val header3 = `X-Forwarded-For`(NonEmptyList(
+      val header3 = `X-Forwarded-For`(NonEmptyList.of(
         Some(InetAddress.getByName("::1")),
         Some(InetAddress.getByName("2001:0db8:85a3:0000:0000:8a2e:0370:7334"))))
-      HttpHeaderParser.parseHeader(header3.toRaw) must be_\/-(header3)
+      HttpHeaderParser.parseHeader(header3.toRaw) must beRight(header3)
 
       // "unknown"
-      val header4 = `X-Forwarded-For`(NonEmptyList(None))
-      HttpHeaderParser.parseHeader(header4.toRaw) must be_\/-(header4)
+      val header4 = `X-Forwarded-For`(NonEmptyList.of(None))
+      HttpHeaderParser.parseHeader(header4.toRaw) must beRight(header4)
 
       val bad = Header("x-forwarded-for", "foo")
-      HttpHeaderParser.parseHeader(bad) must be_-\/
+      HttpHeaderParser.parseHeader(bad) must beLeft
 
       val bad2 = Header("x-forwarded-for", "256.56.56.56")
-      HttpHeaderParser.parseHeader(bad2) must be_-\/
->>>>>>> 32146ee5
+      HttpHeaderParser.parseHeader(bad2) must beLeft
     }
   }
 }