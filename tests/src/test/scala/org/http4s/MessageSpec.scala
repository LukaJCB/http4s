package org.http4s

import java.net.InetSocketAddress

import fs2._
import org.http4s.headers.`Content-Type`

<<<<<<< HEAD
=======
import scalaz.concurrent.Task

>>>>>>> 0db54b8e
class MessageSpec extends Http4sSpec {

  "Request" should {
    "ConnectionInfo" should {
      val local = InetSocketAddress.createUnresolved("www.local.com", 8080)
      val remote = InetSocketAddress.createUnresolved("www.remote.com", 45444)

      "get remote connection info when present" in {
        val r = Request().withAttribute(Request.Keys.ConnectionInfo(Request.Connection(local, remote, false)))
        r.server must beSome(local)
        r.remote must beSome(remote)
      }

      "not contain remote connection info when not present" in {
        val r = Request()
        r.server must beNone
        r.remote must beNone
      }

      "be utilized to determine the address of server and remote" in {
        val r = Request().withAttribute(Request.Keys.ConnectionInfo(Request.Connection(local, remote, false)))
        r.serverAddr must_== local.getHostString
        r.remoteAddr must beSome(remote.getHostString)
      }

      "be utilized to determine the port of server and remote" in {
        val r = Request().withAttribute(Request.Keys.ConnectionInfo(Request.Connection(local, remote, false)))
        r.serverPort must_== local.getPort
        r.remotePort must beSome(remote.getPort)
      }
    }

    /* TODO fs2 spec bring back when unemit comes back
    "isIdempotent" should {
      "be true if the method is idempotent and the body is pure" in {
        Request(Method.GET).withBody("pure").map(_.isIdempotent) must returnValue(true)
      }

      "be false if the body is effectful" in {
        Request(Method.GET).withBody(Task.now("effectful")).map(_.isIdempotent) must returnValue(true)
      }

      "be false if the method is not idempotent" in {
        Request(Method.POST).isIdempotent must beFalse
      }
    }
<<<<<<< HEAD
     */
=======

    "support cookies" should {
      "contain a Cookie header when an explicit cookie is added" in {
        Request(Method.GET).addCookie(Cookie("token", "value")).headers.get("Cookie".ci).map(_.value) must beSome("token=value")
      }

      "contain a Cookie header when a name/value pair is added" in {
        Request(Method.GET).addCookie("token", "value").headers.get("Cookie".ci).map(_.value) must beSome("token=value")
      }
    }
>>>>>>> 0db54b8e
  }

  "Message" should {
    "decode" >> {
      "produce a UnsupportedMediaType in the event of a decode failure" >> {
        "MediaTypeMismatch" in {
          val req = Request(headers = Headers(`Content-Type`(MediaType.`application/base64`)))
          val resp = req.decodeWith(EntityDecoder.text, strict = true)(txt => Task.now(Response()))
          resp.map(_.status) must returnValue(Status.UnsupportedMediaType)
        }
        "MediaTypeMissing" in {
          val req = Request()
          val resp = req.decodeWith(EntityDecoder.text, strict = true)(txt => Task.now(Response()))
          resp.map(_.status) must returnValue(Status.UnsupportedMediaType)
        }
      }
    }
  }

}<|MERGE_RESOLUTION|>--- conflicted
+++ resolved
@@ -5,11 +5,6 @@
 import fs2._
 import org.http4s.headers.`Content-Type`
 
-<<<<<<< HEAD
-=======
-import scalaz.concurrent.Task
-
->>>>>>> 0db54b8e
 class MessageSpec extends Http4sSpec {
 
   "Request" should {
@@ -56,9 +51,7 @@
         Request(Method.POST).isIdempotent must beFalse
       }
     }
-<<<<<<< HEAD
      */
-=======
 
     "support cookies" should {
       "contain a Cookie header when an explicit cookie is added" in {
@@ -69,7 +62,6 @@
         Request(Method.GET).addCookie("token", "value").headers.get("Cookie".ci).map(_.value) must beSome("token=value")
       }
     }
->>>>>>> 0db54b8e
   }
 
   "Message" should {
