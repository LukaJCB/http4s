--- conflicted
+++ resolved
@@ -90,12 +90,8 @@
     "Remove cookie" in {
       val cookie = Cookie("foo", "bar")
       resp.removeCookie(cookie).cookies must_== List(
-<<<<<<< HEAD
-        org.http4s.Cookie("foo", "", expires = Option(Instant.ofEpochSecond(0)), maxAge = Some(0L))
+        org.http4s.Cookie("foo", "", expires = Option(HttpDate.Epoch), maxAge = Some(0L))
       )
-=======
-        org.http4s.Cookie("foo", "", expires = Option(HttpDate.Epoch), maxAge = Some(0L)))
->>>>>>> 95017f4a
     }
   }
 }