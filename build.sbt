import Http4sBuild._
import com.typesafe.sbt.SbtGhPages.GhPagesKeys._
import com.typesafe.sbt.SbtGit.GitKeys._
import com.typesafe.sbt.pgp.PgpKeys._
import sbtunidoc.Plugin.UnidocKeys._

import scala.xml.transform.{RewriteRule, RuleTransformer}

// Global settings
organization in ThisBuild := "org.http4s"
<<<<<<< HEAD
version      in ThisBuild := scalazCrossBuild("0.16.0-SNAPSHOT", scalazVersion.value)
=======
version      in ThisBuild := scalazCrossBuild("0.15.4-SNAPSHOT", scalazVersion.value)
>>>>>>> d721bb2f
apiVersion   in ThisBuild := version.map(extractApiVersion).value
// The build supports both scalaz `7.1.x` and `7.2.x`. Simply run
// `set scalazVersion in ThisBuild := "7.2.4"` to change which version of scalaz
// is used to build the project.
scalazVersion in ThisBuild := "7.1.11"

// Root project
name := "root"
description := "A minimal, Scala-idiomatic library for HTTP"
noPublishSettings

lazy val core = libraryProject("core")
  .enablePlugins(BuildInfoPlugin)
  .settings(
  description := "Core http4s library for servers and clients",
    buildInfoKeys := Seq[BuildInfoKey](version, scalaVersion, apiVersion),
    buildInfoPackage := organization.value,
    libraryDependencies ++= Seq(
      http4sWebsocket,
      log4s,
      macroCompat,
      parboiled,
      scalaCompiler(scalaVersion.value) % "provided",
      scalaReflect(scalaVersion.value) % "provided",
      scalazCore(scalazVersion.value),
      scalazStream(scalazVersion.value)
    ),
    macroParadiseSetting
)

lazy val testing = libraryProject("testing")
  .settings(
  description := "Instances and laws for testing http4s code",
    libraryDependencies ++= Seq(
      scalacheck
    )
)
  .dependsOn(core)

// Defined outside core/src/test so it can depend on published testing
lazy val tests = libraryProject("tests")
  .settings(
    description := "Tests for core project",
    mimaPreviousArtifacts := Set.empty
  )
  .dependsOn(core, testing % "test->test")

lazy val server = libraryProject("server")
  .settings(
  description := "Base library for building http4s servers"
)
  .dependsOn(core, testing % "test->test", theDsl % "test->compile")

lazy val serverMetrics = libraryProject("server-metrics")
  .settings(
  description := "Support for Dropwizard Metrics on the server",
    libraryDependencies ++= Seq(
      metricsCore,
      metricsJson
    )
)
  .dependsOn(server % "compile;test->test")

lazy val client = libraryProject("client")
  .settings(
  description := "Base library for building http4s clients",
    libraryDependencies += jettyServlet % "test"
)
  .dependsOn(core, testing % "test->test", server % "test->compile", theDsl % "test->compile")

lazy val blazeCore = libraryProject("blaze-core")
  .settings(
  description := "Base library for binding blaze to http4s clients and servers",
    libraryDependencies += blaze
)
  .dependsOn(core, testing % "test->test")

lazy val blazeServer = libraryProject("blaze-server")
  .settings(
  description := "blaze implementation for http4s servers"
)
  .dependsOn(blazeCore % "compile;test->test", server % "compile;test->test")

lazy val blazeClient = libraryProject("blaze-client")
  .settings(
  description := "blaze implementation for http4s clients"
)
  .dependsOn(blazeCore % "compile;test->test", client % "compile;test->test")

lazy val asyncHttpClient = libraryProject("async-http-client")
  .settings(
  description := "async http client implementation for http4s clients",
    libraryDependencies ++= Seq(
      Http4sBuild.asyncHttpClient,
      reactiveStreamsTck % "test"
    )
)
  .dependsOn(core, testing % "test->test", client % "compile;test->test")

lazy val servlet = libraryProject("servlet")
  .settings(
  description := "Portable servlet implementation for http4s servers",
    libraryDependencies ++= Seq(
      javaxServletApi % "provided",
      jettyServer % "test",
      jettyServlet % "test"
    )
)
  .dependsOn(server % "compile;test->test")

lazy val jetty = libraryProject("jetty")
  .settings(
  description := "Jetty implementation for http4s servers",
    libraryDependencies ++= Seq(
      jettyServlet
    )
)
  .dependsOn(servlet % "compile;test->test", theDsl % "test->test")

lazy val tomcat = libraryProject("tomcat")
  .settings(
  description := "Tomcat implementation for http4s servers",
    libraryDependencies ++= Seq(
      tomcatCatalina,
      tomcatCoyote
    )
)
  .dependsOn(servlet % "compile;test->test")

// `dsl` name conflicts with modern SBT
lazy val theDsl = libraryProject("dsl")
  .settings(
  description := "Simple DSL for writing http4s services"
)
  .dependsOn(core, testing % "test->test")

lazy val jawn = libraryProject("jawn")
  .settings(
  description := "Base library to parse JSON to various ASTs for http4s",
    libraryDependencies += jawnStreamz(scalazVersion.value)
)
  .dependsOn(core, testing % "test->test")

lazy val argonaut = libraryProject("argonaut")
  .settings(
  description := "Provides Argonaut codecs for http4s",
    libraryDependencies ++= Seq(
      Http4sBuild.argonaut
    )
)
  .dependsOn(core, testing % "test->test", jawn % "compile;test->test")

lazy val circe = libraryProject("circe")
  .settings(
  description := "Provides Circe codecs for http4s",
    libraryDependencies += circeJawn
)
  .dependsOn(core, testing % "test->test", jawn % "compile;test->test")

lazy val json4s = libraryProject("json4s")
  .settings(
  description := "Base library for json4s codecs for http4s",
    libraryDependencies ++= Seq(
      jawnJson4s,
      json4sCore
    )
)
  .dependsOn(jawn % "compile;test->test")

lazy val json4sNative = libraryProject("json4s-native")
  .settings(
  description := "Provides json4s-native codecs for http4s",
    libraryDependencies += Http4sBuild.json4sNative
)
  .dependsOn(json4s % "compile;test->test")

lazy val json4sJackson = libraryProject("json4s-jackson")
  .settings(
  description := "Provides json4s-jackson codecs for http4s",
    libraryDependencies += Http4sBuild.json4sJackson
)
  .dependsOn(json4s % "compile;test->test")

lazy val scalaXml = libraryProject("scala-xml")
  .settings(
  description := "Provides scala-xml codecs for http4s",
    libraryDependencies ++= scalaVersion (VersionNumber(_).numbers match {
      case Seq(2, scalaMajor, _*) if scalaMajor >= 11 => Seq(Http4sBuild.scalaXml)
      case _ => Seq.empty
    }).value
)
  .dependsOn(core, testing % "test->test")

lazy val twirl = http4sProject("twirl")
  .settings(
  description := "Twirl template support for http4s",
    libraryDependencies += twirlApi
)
  .enablePlugins(SbtTwirl)
  .dependsOn(core, testing % "test->test")

lazy val bench = http4sProject("bench")
  .enablePlugins(JmhPlugin)
  .settings(noPublishSettings)
  .settings(noCoverageSettings)
  .settings(
  description := "Benchmarks for http4s"
)
  .dependsOn(core)

lazy val loadTest = http4sProject("load-test")
  .settings(noPublishSettings)
  .settings(noCoverageSettings)
  .settings(
  description := "Load tests for http4s servers",
    libraryDependencies ++= Seq(
      gatlingHighCharts,
      gatlingTest
    ).map(_ % "it,test")
)
  .enablePlugins(GatlingPlugin)

lazy val tutQuick2 = TaskKey[Seq[(File, String)]]("tutQuick2", "Run tut incrementally on recently changed files")


val preStageSiteDirectory = SettingKey[File]("pre-stage-site-directory")
val siteStageDirectory    = SettingKey[File]("site-stage-directory")
val copySiteToStage       = TaskKey[Unit]("copy-site-to-stage")
lazy val docs = http4sProject("docs")
  .settings(noPublishSettings)
  .settings(noCoverageSettings)
  .settings(unidocSettings)
  .settings(ghpages.settings)
  .settings(tutSettings)
  .enablePlugins(HugoPlugin)
  .settings(
    libraryDependencies ++= Seq(
      circeGeneric,
      cryptobits
    ),
    description := "Documentation for http4s",
    autoAPIMappings := true,
    unidocProjectFilter in (ScalaUnidoc, unidoc) := inAnyProject --
      inProjects( // TODO would be nice if these could be introspected from noPublishSettings
        bench,
        examples,
        examplesBlaze,
        examplesJetty,
        examplesTomcat,
        examplesWar,
        loadTest
      ),
    // documentation source code linking
    scalacOptions in (Compile,doc) ++= {
      scmInfo.value match {
        case Some(s) =>
          val b = (baseDirectory in ThisBuild).value
          val (major, minor) = apiVersion.value
          val sourceTemplate =
            if (version.value.endsWith("SNAPSHOT"))
              s"${s.browseUrl}/tree/master€{FILE_PATH}.scala"
            else
              s"${s.browseUrl}/tree/v$major.$minor.0€{FILE_PATH}.scala"
          Seq("-implicits",
            "-doc-source-url", sourceTemplate,
            "-sourcepath", b.getAbsolutePath)
        case _ => Seq.empty
      }
    },
    preStageSiteDirectory := sourceDirectory.value / "hugo",
    siteStageDirectory := target.value / "site-stage",
    sourceDirectory in Hugo := siteStageDirectory.value,
    watchSources := {
      // nasty hack to remove the target directory from watched sources
      watchSources.value
        .filterNot(_.getAbsolutePath.startsWith(
          target.value.getAbsolutePath))
    },
    copySiteToStage := {
      streams.value.log.debug(s"copying ${preStageSiteDirectory.value} to ${siteStageDirectory.value}")

      IO.copyDirectory(
        source = preStageSiteDirectory.value,
        target = siteStageDirectory.value,
        overwrite = false,
        preserveLastModified = true)
      IO.copyDirectory(
        source = tutTargetDirectory.value,
        target = siteStageDirectory.value / "content" / "v0.16",
        overwrite = false,
        preserveLastModified = true)
      IO.copyFile(
        sourceFile = baseDirectory.value / ".." / "CHANGELOG.md",
        targetFile = siteStageDirectory.value / "CHANGELOG.md",
        preserveLastModified = true)
    },
    copySiteToStage := copySiteToStage.dependsOn(tutQuick).value,
    makeSite := makeSite.dependsOn(copySiteToStage).value,
    baseURL in Hugo := {
      if (isTravisBuild.value) new URI(s"http://http4s.org")
      else new URI(s"http://127.0.0.1:${previewFixedPort.value.getOrElse(4000)}")
    },
    // all .md|markdown files go into `content` dir for hugo processing
    ghpagesNoJekyll := true,
    includeFilter in Hugo := (
        "*.html" |
        "*.png" | "*.jpg" | "*.gif" | "*.ico" | "*.svg" |
        "*.js" | "*.swf" | "*.json" | "*.md" |
        "*.css" | "*.woff" | "*.woff2" | "*.ttf" |
        "CNAME" | "_config.yml"
    ),
    siteMappings := {
      if (Http4sGhPages.buildMainSite) siteMappings.value
      else {
        val (major, minor) = apiVersion.value
        val prefix = s"/v${major}.${minor}/"
        siteMappings.value.filter {
          case (_, d) if d.startsWith(prefix) => true
          case _ => false
        }
      }
    },
    siteMappings ++= {
      val m = (mappings in (ScalaUnidoc, packageDoc)).value
      val (major, minor) = apiVersion.value
      for ((f, d) <- m) yield (f, s"v$major.$minor/api/$d")
    },
    cleanSite := Http4sGhPages.cleanSiteForRealz(updatedRepository.value, gitRunner.value, streams.value, apiVersion.value),
    synchLocal := Http4sGhPages.synchLocalForRealz(privateMappings.value, updatedRepository.value, ghpagesNoJekyll.value, gitRunner.value, streams.value, apiVersion.value),
    git.remoteRepo := "git@github.com:http4s/http4s.git"
  )
  .dependsOn(client, core, theDsl, blazeServer, blazeClient, circe)


lazy val examples = http4sProject("examples")
  .settings(noPublishSettings)
  .settings(noCoverageSettings)
  .settings(
  description := "Common code for http4s examples",
    libraryDependencies ++= Seq(
      circeGeneric,
      logbackClassic % "runtime",
      jspApi % "runtime" // http://forums.yourkit.com/viewtopic.php?f=2&t=3733
    )
)
  .dependsOn(server, serverMetrics, theDsl, circe, scalaXml, twirl)
  .enablePlugins(SbtTwirl)

lazy val examplesBlaze = exampleProject("examples-blaze")
  .settings(Revolver.settings)
  .settings(
  description := "Examples of http4s server and clients on blaze",
    fork := true,
    libraryDependencies ++= Seq(alpnBoot, metricsJson),
    macroParadiseSetting,
    javaOptions in run ++= ((managedClasspath in Runtime) map { attList =>
      for {
        file <- attList.map(_.data)
        path = file.getAbsolutePath if path.contains("jetty.alpn")
      } yield { s"-Xbootclasspath/p:${path}" }
    }).value
)
  .dependsOn(blazeServer, blazeClient)

lazy val examplesJetty = exampleProject("examples-jetty")
  .settings(Revolver.settings)
  .settings(
  description := "Example of http4s server on Jetty",
    fork := true,
    mainClass in reStart := Some("com.example.http4s.jetty.JettyExample")
)
  .dependsOn(jetty)

lazy val examplesTomcat = exampleProject("examples-tomcat")
  .settings(Revolver.settings)
  .settings(
  description := "Example of http4s server on Tomcat",
    fork := true,
    mainClass in reStart := Some("com.example.http4s.tomcat.TomcatExample")
)
  .dependsOn(tomcat)

// Run this with jetty:start
lazy val examplesWar = exampleProject("examples-war")
  .enablePlugins(JettyPlugin)
  .settings(
  description := "Example of a WAR deployment of an http4s service",
    fork := true,
    libraryDependencies ++= Seq(
      javaxServletApi % "provided",
      logbackClassic % "runtime"
    )
)
  .dependsOn(servlet)

def http4sProject(name: String) = Project(name, file(name))
  .settings(commonSettings)
  .settings(projectMetadata)
  .settings(publishSettings)
  .settings(
    moduleName := s"http4s-$name",
    testOptions in Test += Tests.Argument(TestFrameworks.Specs2,"xonly", "failtrace"),
    initCommands()
  )

def libraryProject(name: String) = http4sProject(name)
  .settings(mimaSettings)

def exampleProject(name: String) = http4sProject(name)
  .in(file(name.replace("examples-", "examples/")))
  .settings(noPublishSettings)
  .settings(noCoverageSettings)
  .dependsOn(examples)

lazy val apiVersion = taskKey[(Int, Int)]("Defines the API compatibility version for the project.")
lazy val jvmTarget = taskKey[String]("Defines the target JVM version for object files.")
lazy val scalazVersion = settingKey[String]("The version of Scalaz used for building.")

lazy val projectMetadata = Seq(
  homepage := Some(url("http://http4s.org/")),
  startYear := Some(2013),
  licenses := Seq(
    "Apache License, Version 2.0" -> url("http://www.apache.org/licenses/LICENSE-2.0.txt")
  ),
  scmInfo := {
    val base = "github.com/http4s/http4s"
    Some(ScmInfo(url(s"https://$base"), s"scm:git:https://$base", Some(s"scm:git:git@$base")))
  },
  pomExtra := (
    <developers>
      <developer>
      <id>rossabaker</id>
      <name>Ross A. Baker</name>
      <email>ross@rossabaker.com</email>
      </developer>
      <developer>
      <id>casualjim</id>
      <name>Ivan Porto Carrero</name>
      <email>ivan@flanders.co.nz</email>
      <url>http://flanders.co.nz</url>
        </developer>
      <developer>
      <id>brycelane</id>
      <name>Bryce L. Anderson</name>
      <email>bryce.anderson22@gmail.com</email>
      </developer>
      <developer>
      <id>before</id>
      <name>André Rouél</name>
      </developer>
      <developer>
      <id>julien-truffaut</id>
      <name>Julien Truffaut</name>
      </developer>
      <developer>
      <id>kryptt</id>
      <name>Rodolfo Hansen</name>
      </developer>
      </developers>
  )
)

lazy val commonSettings = Seq(
  jvmTarget := scalaVersion.map {
    VersionNumber(_).numbers match {
      case Seq(2, 10, _*) => "1.7"
      case _ => "1.8"
    }
  }.value,
  scalacOptions := Seq(
    "-deprecation",
    "-encoding", "UTF-8",
    "-feature",
    "-language:existentials",
    "-language:higherKinds",
    "-language:implicitConversions",
    s"-target:jvm-${jvmTarget.value}",
    "-unchecked",
    "-Xfatal-warnings",
    "-Xlint",
    "-Yinline-warnings",
    "-Yno-adapted-args",
    "-Ywarn-dead-code",
    "-Ywarn-numeric-widen",
    "-Ywarn-value-discard",
    "-Xfuture"
  ),
  scalacOptions in (Compile, doc) -= "-Xfatal-warnings", // broken references to other modules
  scalacOptions := {
    // We're deprecation-clean across Scala versions, but not across scalaz
    // versions.  This is not worth maintaining a branch.
    VersionNumber(scalazVersion.value).numbers match {
      case Seq(7, 1, _) =>
        scalacOptions.value
      case _ =>
        // This filtering does not trigger when scalazVersion is changed in a
        // running SBT session.  Help wanted.
        scalacOptions.value filterNot (_ == "-Xfatal-warnings")
    }
  },
  scalacOptions ++= scalaVersion.map { v =>
    if (delambdafyOpts(v)) Seq(
      "-Ybackend:GenBCode"
    ) else Seq.empty
  }.value,
  scalacOptions -= {
    CrossVersion.partialVersion(scalaVersion.value) match {
      case Some((2, n)) if n >= 12 => "-Yinline-warnings"
      case _ => ""
    }
  },
  javacOptions ++= Seq(
    "-source", jvmTarget.value,
    "-target", jvmTarget.value,
    "-Xlint:deprecation",
    "-Xlint:unchecked"
  ),
  libraryDependencies ++= scalaVersion(v =>
    if (delambdafyOpts(v)) Seq("org.scala-lang.modules" %% "scala-java8-compat" % "0.8.0")
    else Seq.empty
  ).value,
  libraryDependencies ++= scalazVersion(sz => Seq(
    discipline,
    logbackClassic,
    scalazScalacheckBinding(sz),
    specs2Core(sz),
    specs2MatcherExtra(sz),
    specs2Scalacheck(sz)
  ).map(_ % "test")).value,
  // don't include scoverage as a dependency in the pom
  // https://github.com/scoverage/sbt-scoverage/issues/153
  // this code was copied from https://github.com/mongodb/mongo-spark
  pomPostProcess := { (node: xml.Node) =>
    new RuleTransformer(
      new RewriteRule {
        override def transform(node: xml.Node): Seq[xml.Node] = node match {
          case e: xml.Elem
              if e.label == "dependency" && e.child.exists(child => child.label == "groupId" && child.text == "org.scoverage") => Nil
          case _ => Seq(node)

        }

      }).transform(node).head
  },
  coursierVerbosity := 0,
  ivyLoggingLevel := UpdateLogging.Quiet // This doesn't seem to work? We see this in MiMa
)

lazy val publishSettings = Seq(
  credentials ++= sonatypeEnvCredentials
)

lazy val noPublishSettings = Seq(
  publish := (),
  publishSigned := (),
  publishLocal := (),
  publishArtifact := false
)

lazy val noCoverageSettings = Seq(
  coverageExcludedPackages := ".*"
)

lazy val mimaSettings = Seq(
  mimaFailOnProblem := version.zipWith(scalazVersion)(compatibleVersion(_, _).isDefined).value,
  mimaPreviousArtifacts := (compatibleVersion(version.value, scalazVersion.value) map {
    organization.value % s"${moduleName.value}_${scalaBinaryVersion.value}" % _
  }).toSet,
  mimaBinaryIssueFilters ++= {
    import com.typesafe.tools.mima.core._
    import com.typesafe.tools.mima.core.ProblemFilters._
    Seq(
      exclude[ReversedMissingMethodProblem]("org.http4s.testing.ArbitraryInstances.arbitraryIPv4"),
      exclude[ReversedMissingMethodProblem]("org.http4s.testing.ArbitraryInstances.arbitraryIPv6"),
      exclude[ReversedMissingMethodProblem]("org.http4s.testing.ArbitraryInstances.genSubDelims"),
      exclude[ReversedMissingMethodProblem]("org.http4s.testing.ArbitraryInstances.arbitraryUriHost"),
      exclude[ReversedMissingMethodProblem]("org.http4s.testing.ArbitraryInstances.arbitraryAuthority"),
      exclude[ReversedMissingMethodProblem]("org.http4s.testing.ArbitraryInstances.genHexDigit"),
      exclude[ReversedMissingMethodProblem]("org.http4s.testing.ArbitraryInstances.genPctEncoded"),
      exclude[ReversedMissingMethodProblem]("org.http4s.testing.ArbitraryInstances.arbitraryUri"),
      exclude[ReversedMissingMethodProblem]("org.http4s.testing.ArbitraryInstances.genUnreserved"),
      exclude[ReversedMissingMethodProblem]("org.http4s.RequestOps.addCookie"),
      exclude[ReversedMissingMethodProblem]("org.http4s.RequestOps.addCookie"),
      exclude[ReversedMissingMethodProblem]("org.http4s.RequestOps.addCookie$default$3"),
      exclude[DirectMissingMethodProblem]("org.http4s.client.blaze.BlazeConnection.runRequest"),
      exclude[DirectAbstractMethodProblem]("org.http4s.client.blaze.BlazeConnection.runRequest"),
      exclude[DirectMissingMethodProblem]("org.http4s.client.blaze.Http1Connection.runRequest")
    )
  }
)

// Check whether to enable java 8 type lambdas
// https://github.com/scala/make-release-notes/blob/2.11.x/experimental-backend.md
// Minimum scala version is 2.11.8 due to sbt/sbt#2076
def delambdafyOpts(v: String): Boolean = VersionNumber(v).numbers match {
  case Seq(2, 11, x, _*) if x > 7 => true
  case _ => false
}

def initCommands(additionalImports: String*) =
  initialCommands := (List(
    "scalaz._",
    "Scalaz._",
    "scalaz.concurrent.Task",
    "org.http4s._"
  ) ++ additionalImports).mkString("import ", ", ", "")<|MERGE_RESOLUTION|>--- conflicted
+++ resolved
@@ -8,11 +8,7 @@
 
 // Global settings
 organization in ThisBuild := "org.http4s"
-<<<<<<< HEAD
 version      in ThisBuild := scalazCrossBuild("0.16.0-SNAPSHOT", scalazVersion.value)
-=======
-version      in ThisBuild := scalazCrossBuild("0.15.4-SNAPSHOT", scalazVersion.value)
->>>>>>> d721bb2f
 apiVersion   in ThisBuild := version.map(extractApiVersion).value
 // The build supports both scalaz `7.1.x` and `7.2.x`. Simply run
 // `set scalazVersion in ThisBuild := "7.2.4"` to change which version of scalaz
